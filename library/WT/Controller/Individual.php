<?php
// Controller for the individual page
//
// webtrees: Web based Family History software
// Copyright (C) 2014 webtrees development team.
//
// Derived from PhpGedView
// Copyright (C) 2002 to 2010 PGV Development Team. All rights reserved.
//
// This program is free software; you can redistribute it and/or modify
// it under the terms of the GNU General Public License as published by
// the Free Software Foundation; either version 2 of the License, or
// (at your option) any later version.
//
// This program is distributed in the hope that it will be useful,
// but WITHOUT ANY WARRANTY; without even the implied warranty of
// MERCHANTABILITY or FITNESS FOR A PARTICULAR PURPOSE. See the
// GNU General Public License for more details.
//
// You should have received a copy of the GNU General Public License
// along with this program; if not, write to the Free Software
// Foundation, Inc., 51 Franklin Street, Fifth Floor, Boston, MA 02110-1301 USA

use WT\Auth;
use WT\User;

require_once WT_ROOT.'includes/functions/functions_print_facts.php';

class WT_Controller_Individual extends WT_Controller_GedcomRecord {
	public $name_count = 0;
	public $total_names = 0;

	public $tabs;

	function __construct() {
		global $USE_RIN;

		$xref         = WT_Filter::get('pid', WT_REGEX_XREF);
		$this->record = WT_Individual::getInstance($xref);

		if (!$this->record && $USE_RIN) {
			$rin          = find_rin_id($xref);
			$this->record = WT_Individual::getInstance($rin);
		}

		parent::__construct();

		$this->tabs = WT_Module::getActiveTabs();

		// If we can display the details, add them to the page header
		if ($this->record && $this->record->canShow()) {
			$this->setPageTitle($this->record->getFullName() . ' ' . $this->record->getLifespan());
		}
	}

	// Get significant information from this page, to allow other pages such as
	// charts and reports to initialise with the same records
	public function getSignificantIndividual() {
		if ($this->record) {
			return $this->record;
		}
		return parent::getSignificantIndividual();
	}
	public function getSignificantFamily() {
		if ($this->record) {
			foreach ($this->record->getChildFamilies() as $family) {
				return $family;
			}
			foreach ($this->record->getSpouseFamilies() as $family) {
				return $family;
			}
		}
		return parent::getSignificantFamily();
	}

	// Handle AJAX requests - to generate the tab content
	public function ajaxRequest() {
		global $SEARCH_SPIDER;

		// Search engines should not make AJAX requests
		if ($SEARCH_SPIDER) {
			header($_SERVER['SERVER_PROTOCOL'].' 403 Forbidden');
			exit;
		}

		// Initialise tabs
		$tab=WT_Filter::get('module');

		// A request for a non-existant tab?
		if (array_key_exists($tab, $this->tabs)) {
			$mod=$this->tabs[$tab];
		} else {
			header($_SERVER['SERVER_PROTOCOL'].' 404 Not Found');
			exit;
		}

		header("Content-Type: text/html; charset=UTF-8"); // AJAX calls do not have the meta tag headers and need this set
		header("X-Robots-Tag: noindex,follow"); // AJAX pages should not show up in search results, any links can be followed though

		Zend_Session::writeClose();

		echo $mod->getTabContent();

		if (WT_DEBUG_SQL) {
			echo WT_DB::getQueryLog();
		}
	}

	/**
	 * print information for a name record
	 *
	 * @param WT_Fact $event the event object
	 */
	function print_name_record(WT_Fact $event) {
		global $WT_TREE;

		$factrec = $event->getGedcom();

		// Create a dummy record, so we can extract the formatted NAME value from the event.
		$dummy=new WT_Individual(
			'xref',
			"0 @xref@ INDI\n1 DEAT Y\n".$factrec,
			null,
			WT_GED_ID
		);
		$all_names=$dummy->getAllNames();
		$primary_name=$all_names[0];

		$this->name_count++;
		if ($this->name_count >1) { echo '<h3 class="name_two">',$dummy->getFullName(), '</h3>'; } //Other names accordion element
		echo '<div class="indi_name_details';
		if ($event->isOld()) {
			echo ' old';
		}
		if ($event->isNew()) {
			echo ' new';
		}
		echo '">';

		echo '<div class="name1">';
		echo '<dl><dt class="label">', WT_I18N::translate('Name'), '</dt>';
		$dummy->setPrimaryName(0);
		echo '<dd class="field">', $dummy->getFullName();
		if ($this->name_count == 1) {
			if (Auth::isAdmin()) {
				$user = User::findByGenealogyRecord($WT_TREE, $this->record);
				if ($user) {
					echo '<span> - <a class="warning" href="admin_users.php?filter=' . WT_Filter::escapeHtml($user->getUserName()) . '">' . WT_Filter::escapeHtml($user->getUserName()) . '</a></span>';
				}
			}
		}
		if ($this->record->canEdit() && !$event->isOld()) {
			echo "<div class=\"deletelink\"><a class=\"deleteicon\" href=\"#\" onclick=\"return delete_fact('".WT_I18N::translate('Are you sure you want to delete this fact?')."', '".$this->record->getXref()."', '".$event->getFactId()."');\" title=\"".WT_I18N::translate('Delete this name')."\"><span class=\"link_text\">".WT_I18N::translate('Delete this name')."</span></a></div>";
			echo "<div class=\"editlink\"><a href=\"#\" class=\"editicon\" onclick=\"edit_name('".$this->record->getXref()."', '".$event->getFactId()."'); return false;\" title=\"".WT_I18N::translate('Edit name')."\"><span class=\"link_text\">".WT_I18N::translate('Edit name')."</span></a></div>";
		}
		echo '</dd>';
		echo '</dl>';
		echo '</div>';
		$ct = preg_match_all('/\n2 (\w+) (.*)/', $factrec, $nmatch, PREG_SET_ORDER);
		for ($i=0; $i<$ct; $i++) {
			echo '<div>';
				$fact = $nmatch[$i][1];
				if ($fact!='SOUR' && $fact!='NOTE' && $fact!='SPFX') {
					echo '<dl><dt class="label">', WT_Gedcom_Tag::getLabel($fact, $this->record), '</dt>';
					echo '<dd class="field">'; // Before using dir="auto" on this field, note that Gecko treats this as an inline element but WebKit treats it as a block element
					if (isset($nmatch[$i][2])) {
							$name = WT_Filter::escapeHtml($nmatch[$i][2]);
							$name = str_replace('/', '', $name);
							$name = preg_replace('/(\S*)\*/', '<span class="starredname">\\1</span>', $name);
							switch ($fact) {
							case 'TYPE':
								echo WT_Gedcom_Code_Name::getValue($name, $this->record);
								break;
							case 'SURN':
								// The SURN field is not necessarily the surname.
								// Where it is not a substring of the real surname, show it after the real surname.
								$surname = WT_Filter::escapeHtml($primary_name['surname']);
								if (strpos($primary_name['surname'], str_replace(',', ' ', $nmatch[$i][2]))!==false) {
									echo '<span dir="auto">' . $surname . '</span>';
								} else {
<<<<<<< HEAD
									echo '<span dir="auto">' . WT_I18N::translate('%1$s (%2$s)', $surname, $name) . '</span>';
=======
									echo WT_I18N::translate('%1$s (%2$s)', '<span dir="auto">' . $surname . '</span>', '<span dir="auto">' . $name . '</span>');
>>>>>>> ad3e42ad
								}
								break;
							default:
								echo '<span dir="auto">' . $name . '</span>';
								break;
							}
						}
					echo '</dd>';
					echo '</dl>';
				}
			echo '</div>';
		}
		if (preg_match("/\n2 SOUR/", $factrec)) {
			echo '<div id="indi_sour" class="clearfloat">', print_fact_sources($factrec, 2), '</div>';
		}
		if (preg_match("/\n2 NOTE/", $factrec)) {
			echo '<div id="indi_note" class="clearfloat">', print_fact_notes($factrec, 2), '</div>';
		}
		echo '</div>';
	}

	/**
	 * print information for a sex record
	 *
	 * @param WT_Fact $event the Event object
	 */
	function print_sex_record(WT_Fact $event) {
		$sex = $event->getValue();
		if (empty($sex)) $sex = 'U';
		echo '<span id="sex" class="';
		if ($event->isOld()) {
			echo 'old ';
		}
		if ($event->isNew()) {
			echo 'new ';
		}
		switch ($sex) {
		case 'M':
			echo 'male_gender"';
			if ($event->canEdit()) {
				echo ' title="', WT_I18N::translate('Male'), ' - ', WT_I18N::translate('Edit'), '"';
				echo ' onclick="edit_record(\''.$this->record->getXref().'\', \''.$event->getFactId().'\'); return false;">';
			 } else {
				echo ' title="', WT_I18N::translate('Male'), '">';
			 }
			break;
		case 'F':
			echo 'female_gender"';
			if ($event->canEdit()) {
				echo ' title="', WT_I18N::translate('Female'), ' - ', WT_I18N::translate('Edit'), '"';
				echo ' onclick="edit_record(\''.$this->record->getXref().'\', \''.$event->getFactId().'\'); return false;">';
			 } else {
				echo ' title="', WT_I18N::translate('Female'), '">';
			 }
			break;
		case 'U':
			echo 'unknown_gender"';
			if ($event->canEdit()) {
				echo ' title="', WT_I18N::translate_c('unknown gender', 'Unknown'), ' - ', WT_I18N::translate('Edit'), '"';
				echo ' onclick="edit_record(\''.$this->record->getXref().'\', \''.$event->getFactId().'\'); return false;">';
			 } else {
				echo ' title="', WT_I18N::translate_c('unknown gender', 'Unknown'), '">';
			 }
			break;
		}
		echo '</span>';
	}
	/**
	 * get edit menu
	 */
	function getEditMenu() {
		global $WT_TREE;

		$SHOW_GEDCOM_RECORD = $WT_TREE->getPreference('SHOW_GEDCOM_RECORD');

		if (!$this->record || $this->record->isOld()) {
			return null;
		}
		// edit menu
		$menu = new WT_Menu(WT_I18N::translate('Edit'), '#', 'menu-indi');
		$menu->addLabel($menu->label, 'down');

		// What behaviour shall we give the main menu?  If we leave it blank, the framework
		// will copy the first submenu - which may be edit-raw or delete.
		// As a temporary solution, make it edit the name
		$menu->addOnclick("return false;");
		if (WT_USER_CAN_EDIT) {
			foreach ($this->record->getFacts() as $fact) {
				if ($fact->getTag()=='NAME' && $fact->canEdit())
					$menu->addOnclick("return edit_name('".$this->record->getXref() . "', '" . $fact->getFactId() . "');");
					break;
			}

			$submenu = new WT_Menu(WT_I18N::translate('Add a new name'), '#', 'menu-indi-addname');
			$submenu->addOnclick("return add_name('".$this->record->getXref()."');");
			$menu->addSubmenu($submenu);

			$has_sex_record = false;
			$submenu = new WT_Menu(WT_I18N::translate('Edit gender'), '#', 'menu-indi-editsex');
			foreach ($this->record->getFacts() as $fact) {
				if ($fact->getTag()=='SEX' && $fact->canEdit()) {
					$submenu->addOnclick("return edit_record('" . $this->record->getXref() . "', '" . $fact->getFactId() . "');");
					$has_sex_record = true;
					break;
				}
			}
			if (!$has_sex_record) {
				$submenu->addOnclick("return add_new_record('" . $this->record->getXref() . "', 'SEX');");
			}
			$menu->addSubmenu($submenu);

			if (count($this->record->getSpouseFamilies())>1) {
				$submenu = new WT_Menu(WT_I18N::translate('Re-order families'), '#', 'menu-indi-orderfam');
				$submenu->addOnclick("return reorder_families('".$this->record->getXref()."');");
				$menu->addSubmenu($submenu);
			}
		}

		// delete
		if (WT_USER_CAN_EDIT) {
			$submenu = new WT_Menu(WT_I18N::translate('Delete'), '#', 'menu-indi-del');
			$submenu->addOnclick("return delete_individual('".WT_I18N::translate('Are you sure you want to delete “%s”?', WT_Filter::escapeJs(strip_tags($this->record->getFullName())))."', '".$this->record->getXref()."');");
			$menu->addSubmenu($submenu);
		}

		// edit raw
		if (Auth::isAdmin() || WT_USER_CAN_EDIT && $SHOW_GEDCOM_RECORD) {
			$submenu = new WT_Menu(WT_I18N::translate('Edit raw GEDCOM'), '#', 'menu-indi-editraw');
			$submenu->addOnclick("return edit_raw('" . $this->record->getXref() . "');");
			$menu->addSubmenu($submenu);
		}

		// add to favorites
		if (array_key_exists('user_favorites', WT_Module::getActiveModules())) {
			$submenu = new WT_Menu(
				/* I18N: Menu option.  Add [the current page] to the list of favorites */ WT_I18N::translate('Add to favorites'),
				'#',
				'menu-indi-addfav'
			);
			$submenu->addOnclick("jQuery.post('module.php?mod=user_favorites&amp;mod_action=menu-add-favorite',{xref:'".$this->record->getXref()."'},function(){location.reload();})");
			$menu->addSubmenu($submenu);
		}

		return $menu;
	}

	/**
	 * get the person box stylesheet class for the given person
	 *
	 * @param WT_Individual $person
	 *
	 * @return string returns 'person_box', 'person_boxF', or 'person_boxNN'
	 */
	function getPersonStyle($person) {
		switch($person->getSex()) {
			case 'M':
				$class = 'person_box';
				break;
			case 'F':
				$class = 'person_boxF';
				break;
			default:
				$class = 'person_boxNN';
				break;
		}
		if ($person->isOld()) {
			$class .= ' old';
		} elseif ($person->isNew()) {
			$class .= ' new';
		}
		return $class;
	}

	// Get significant information from this page, to allow other pages such as
	// charts and reports to initialise with the same records
	public function getSignificantSurname() {
		if ($this->record) {
			list($surn) = explode(',', $this->record->getSortname());
			return $surn;
		} else {
			return '';
		}
	}

	// Get the contents of sidebar.
	// TODO?? - only load one block immediately - load the others by AJAX.
	public function getSideBarContent() {
		global $controller;

		$html='';
		$active=0;
		$n=0;
		foreach (WT_Module::getActiveSidebars() as $mod) {
			if ($mod->hasSidebarContent()) {
				$html.='<h3 id="'.$mod->getName().'"><a href="#">'.$mod->getTitle().'</a></h3>';
				$html.='<div id="sb_content_'.$mod->getName().'">'.$mod->getSidebarContent().'</div>';
				// The family navigator should be opened by default
				if ($mod->getName()=='family_nav') {
					$active=$n;
				}
				++$n;
			}
		}

		if ($html) {
			$controller
				->addInlineJavascript('
				jQuery("#sidebarAccordion").accordion({
					active:' . $active . ',
					heightStyle: "content",
					collapsible: true,
				});
			');

			return '<div id="sidebar"><div id="sidebarAccordion">' . $html . '</div></div>';
		} else {
			return '';
		}
	}
}<|MERGE_RESOLUTION|>--- conflicted
+++ resolved
@@ -178,11 +178,7 @@
 								if (strpos($primary_name['surname'], str_replace(',', ' ', $nmatch[$i][2]))!==false) {
 									echo '<span dir="auto">' . $surname . '</span>';
 								} else {
-<<<<<<< HEAD
-									echo '<span dir="auto">' . WT_I18N::translate('%1$s (%2$s)', $surname, $name) . '</span>';
-=======
 									echo WT_I18N::translate('%1$s (%2$s)', '<span dir="auto">' . $surname . '</span>', '<span dir="auto">' . $name . '</span>');
->>>>>>> ad3e42ad
 								}
 								break;
 							default:
