<?php
// Controller for the advanced search page
//
// webtrees: Web based Family History software
// Copyright (C) 2014 webtrees development team.
//
// Derived from PhpGedView
// Copyright (C) 2002 to 2009 PGV Development Team. All rights reserved.
//
// This program is free software; you can redistribute it and/or modify
// it under the terms of the GNU General Public License as published by
// the Free Software Foundation; either version 2 of the License, or
// (at your option) any later version.
//
// This program is distributed in the hope that it will be useful,
// but WITHOUT ANY WARRANTY; without even the implied warranty of
// MERCHANTABILITY or FITNESS FOR A PARTICULAR PURPOSE.  See the
// GNU General Public License for more details.
//
// You should have received a copy of the GNU General Public License
// along with this program; if not, write to the Free Software
// Foundation, Inc., 51 Franklin Street, Fifth Floor, Boston, MA 02110-1301 USA

class WT_Controller_AdvancedSearch extends WT_Controller_Search {
	var $fields = array();
	var $values = array();
	var $plusminus = array();
	var $errors = array();

	function __construct() {
		parent::__construct();

		$this->setPageTitle(WT_I18N::translate('Advanced search'));

		if (empty($_REQUEST['action'])) {
			$this->action="advanced";
		}
		if ($this->action=="advanced") {
			if (isset($_REQUEST['fields'])) {
				$this->fields = $_REQUEST['fields'];
				ksort($this->fields);
			}
			if (isset($_REQUEST['values'])) {
				$this->values = $_REQUEST['values'];
			}
			if (isset($_REQUEST['plusminus'])) {
				$this->plusminus = $_REQUEST['plusminus'];
			}
			$this->reorderFields();
			$this->advancedSearch();
		}
		if (!$this->fields) {
			$this->fields=array(
				'NAME:GIVN:SDX',
				'NAME:SURN:SDX',
				'BIRT:DATE',
				'BIRT:PLAC',
				'FAMS:MARR:DATE',
				'FAMS:MARR:PLAC',
				'DEAT:DATE',
				'DEAT:PLAC',
				'FAMC:HUSB:NAME:GIVN:SDX',
				'FAMC:HUSB:NAME:SURN:SDX',
				'FAMC:WIFE:NAME:GIVN:SDX',
				'FAMC:WIFE:NAME:SURN:SDX',
			);
		}
	}

	function getOtherFields() {
		$ofields = array(
			'ADDR','ADDR:CITY','ADDR:STAE','ADDR:CTRY','ADDR:POST',
			'ADOP:DATE','ADOP:PLAC',
			'AFN',
			'BAPL:DATE','BAPL:PLAC',
			'BAPM:DATE','BAPM:PLAC',
			'BARM:DATE','BARM:PLAC',
			'BASM:DATE','BASM:PLAC',
			'BLES:DATE','BLES:PLAC',
			'BURI:DATE','BURI:PLAC',
			'CAST',
			'CENS:DATE','CENS:PLAC',
			'CHAN:DATE', 'CHAN:_WT_USER',
			'CHR:DATE','CHR:PLAC',
			'CREM:DATE','CREM:PLAC',
			'DSCR',
			'EMAIL',
			'EMIG:DATE','EMIG:PLAC',
			'ENDL:DATE','ENDL:PLAC',
			'EVEN',
			'EVEN:DATE','EVEN:PLAC',
			'FAMS:CENS:DATE','FAMS:CENS:PLAC',
			'FAMS:DIV:DATE',
			'FAMS:NOTE',
			'FAMS:SLGS:DATE','FAMS:SLGS:PLAC',
			'FAX',
			'FCOM:DATE','FCOM:PLAC',
			'IMMI:DATE','IMMI:PLAC',
			'NAME:NICK','NAME:_MARNM','NAME:_HEB','NAME:ROMN',
			'NATI',
			'NATU:DATE','NATU:PLAC',
			'NOTE',
			'OCCU',
			'ORDN:DATE','ORDN:PLAC',
			'RELI',
			'RESI','RESI:DATE','RESI:PLAC',
			'SLGC:DATE','SLGC:PLAC',
			'TITL',
			'_BRTM:DATE','_BRTM:PLAC',
			'_MILI',
		);
		// Allow (some of) the user-specified fields to be selected
		preg_match_all('/(' . WT_REGEX_TAG . ')/', get_gedcom_setting(WT_GED_ID, 'INDI_FACTS_ADD'), $facts);
		foreach ($facts[1] as $fact) {
			if (
				$fact!='BIRT' &&
				$fact!='DEAT' &&
				$fact!='ASSO' &&
				!in_array($fact, $ofields) &&
				!in_array("{$fact}:DATE", $ofields) &&
				!in_array("{$fact}:PLAC", $ofields)
			) {
				$ofields[]=$fact;
			}
		}
		$fields=array();
		foreach ($ofields as $field) {
			$fields[$field]=WT_Gedcom_Tag::GetLabel($field);
		}
		uksort($fields, array('WT_Controller_AdvancedSearch', 'tagSort'));
		return $fields;
	}

	public static function tagSort($x, $y) {
		list($x1)=explode(':', $x.':');
		list($y1)=explode(':', $y.':');
		$tmp=WT_I18N::strcasecmp(WT_Gedcom_Tag::getLabel($x1), WT_Gedcom_Tag::getLabel($y1));
		if ($tmp) {
			return $tmp;
		} else {
			return WT_I18N::strcasecmp(WT_Gedcom_Tag::getLabel($x), WT_Gedcom_Tag::getLabel($y));
		}
	}

	function getValue($i) {
		$val = "";
		if (isset($this->values[$i])) $val = $this->values[$i];
		return $val;
	}

	function getField($i) {
		$val = "";
		if (isset($this->fields[$i])) $val = htmlentities($this->fields[$i]);
		return $val;
	}

	function getIndex($field) {
		return array_search($field, $this->fields);
	}

	function getLabel($tag) {
		return WT_Gedcom_Tag::getLabel(preg_replace('/:(SDX|BEGINS|EXACT|CONTAINS)$/', '', $tag));
	}

	function reorderFields() {
		$i = 0;
		$newfields = array();
		$newvalues = array();
		$newplus = array();
		$rels = array();
		foreach ($this->fields as $j=>$field) {
			if (strpos($this->fields[$j], "FAMC:HUSB:NAME")===0 || strpos($this->fields[$j], "FAMC:WIFE:NAME")===0) {
				$rels[$this->fields[$j]] = $this->values[$j];
				continue;
			}
			$newfields[$i] = $this->fields[$j];
			if (isset($this->values[$j])) $newvalues[$i] = $this->values[$j];
			if (isset($this->plusminus[$j])) $newplus[$i] = $this->plusminus[$j];
			$i++;
		}
		$this->fields = $newfields;
		$this->values = $newvalues;
		$this->plusminus = $newplus;
		foreach ($rels as $field=>$value) {
			$this->fields[] = $field;
			$this->values[] = $value;
		}
	}

	function advancedSearch($justSql=false, $table="individuals", $prefix="i") {
		$this->myindilist = array ();
		$fct = count($this->fields);
		if ($fct==0) {
			return;
		}

		// Dynamic SQL query, plus bind variables
		$sql="SELECT DISTINCT ind.i_id AS xref, ind.i_file AS gedcom_id, ind.i_gedcom AS gedcom FROM `##individuals` ind";
		$bind=array();
		// Join the following tables
		$father_name     =false;
		$mother_name     =false;
		$spouse_family   =false;
		$indi_name       =false;
		$indi_date       =false;
		$fam_date        =false;
		$indi_plac       =false;
		$fam_plac        =false;
		foreach ($this->fields as $n=>$field) {
			if ($this->values[$n]) {
				if ($field == 'FAMS:NOTE') {
					$spouse_family = true;
				} elseif (substr($field, 0, 14)=='FAMC:HUSB:NAME') {
					$father_name=true;
				} elseif (substr($field, 0, 14)=='FAMC:WIFE:NAME') {
					$mother_name=true;
				} elseif (substr($field, 0, 4)=='NAME') {
					$indi_name=true;
				} elseif (strpos($field, ':DATE')!==false) {
					if (substr($field, 0, 4)=='FAMS') {
						$fam_date=true;
						$spouse_family=true;
					} else {
						$indi_date=true;
					}
				} elseif (strpos($field, ':PLAC')!==false) {
					if (substr($field, 0, 4)=='FAMS') {
						$fam_plac=true;
						$spouse_family=true;
					} else {
						$indi_plac=true;
					}
				} elseif ($field == 'FAMS:NOTE') {
					$spouse_family = true;
				}
			}
		}

		if ($father_name || $mother_name) {
			$sql.=" JOIN `##link`   l_1 ON (l_1.l_file=ind.i_file AND l_1.l_from=ind.i_id AND l_1.l_type='FAMC')";
		}
		if ($father_name) {
			$sql.=" JOIN `##link`   l_2 ON (l_2.l_file=ind.i_file AND l_2.l_from=l_1.l_to AND l_2.l_type='HUSB')";
			$sql.=" JOIN `##name`   f_n ON (f_n.n_file=ind.i_file AND f_n.n_id  =l_2.l_to)";
		}
		if ($mother_name) {
			$sql.=" JOIN `##link`   l_3 ON (l_3.l_file=ind.i_file AND l_3.l_from=l_1.l_to AND l_3.l_type='WIFE')";
			$sql.=" JOIN `##name`   m_n ON (m_n.n_file=ind.i_file AND m_n.n_id  =l_3.l_to)";
		}
		if ($spouse_family) {
			$sql.=" JOIN `##link`     l_4 ON (l_4.l_file=ind.i_file AND l_4.l_from=ind.i_id AND l_4.l_type='FAMS')";
			$sql.=" JOIN `##families` fam ON (fam.f_file=ind.i_file AND fam.f_id  =l_4.l_to)";
		}
		if ($indi_name) {
			$sql.=" JOIN `##name`   i_n ON (i_n.n_file=ind.i_file AND i_n.n_id=ind.i_id)";
		}
		if ($indi_date) {
			$sql.=" JOIN `##dates`  i_d ON (i_d.d_file=ind.i_file AND i_d.d_gid=ind.i_id)";
		}
		if ($fam_date) {
			$sql.=" JOIN `##dates`  f_d ON (f_d.d_file=ind.i_file AND f_d.d_gid=fam.f_id)";
		}
		if ($indi_plac) {
			$sql.=" JOIN `##placelinks`   i_pl ON (i_pl.pl_file=ind.i_file AND i_pl.pl_gid =ind.i_id)";
			$sql.=" JOIN (".
					"SELECT CONCAT_WS(', ', p1.p_place, p2.p_place, p3.p_place, p4.p_place, p5.p_place, p6.p_place, p7.p_place, p8.p_place, p9.p_place) AS place, p1.p_id AS id, p1.p_file AS file".
					" FROM      `##places` AS p1".
					" LEFT JOIN `##places` AS p2 ON (p1.p_parent_id=p2.p_id)".
					" LEFT JOIN `##places` AS p3 ON (p2.p_parent_id=p3.p_id)".
					" LEFT JOIN `##places` AS p4 ON (p3.p_parent_id=p4.p_id)".
					" LEFT JOIN `##places` AS p5 ON (p4.p_parent_id=p5.p_id)".
					" LEFT JOIN `##places` AS p6 ON (p5.p_parent_id=p6.p_id)".
					" LEFT JOIN `##places` AS p7 ON (p6.p_parent_id=p7.p_id)".
					" LEFT JOIN `##places` AS p8 ON (p7.p_parent_id=p8.p_id)".
					" LEFT JOIN `##places` AS p9 ON (p8.p_parent_id=p9.p_id)".
					") AS i_p ON (i_p.file  =ind.i_file AND i_pl.pl_p_id= i_p.id)";
		}
		if ($fam_plac) {
			$sql.=" JOIN `##placelinks`   f_pl ON (f_pl.pl_file=ind.i_file AND f_pl.pl_gid =fam.f_id)";
			$sql.=" JOIN (".
					"SELECT CONCAT_WS(', ', p1.p_place, p2.p_place, p3.p_place, p4.p_place, p5.p_place, p6.p_place, p7.p_place, p8.p_place, p9.p_place) AS place, p1.p_id AS id, p1.p_file AS file".
					" FROM      `##places` AS p1".
					" LEFT JOIN `##places` AS p2 ON (p1.p_parent_id=p2.p_id)".
					" LEFT JOIN `##places` AS p3 ON (p2.p_parent_id=p3.p_id)".
					" LEFT JOIN `##places` AS p4 ON (p3.p_parent_id=p4.p_id)".
					" LEFT JOIN `##places` AS p5 ON (p4.p_parent_id=p5.p_id)".
					" LEFT JOIN `##places` AS p6 ON (p5.p_parent_id=p6.p_id)".
					" LEFT JOIN `##places` AS p7 ON (p6.p_parent_id=p7.p_id)".
					" LEFT JOIN `##places` AS p8 ON (p7.p_parent_id=p8.p_id)".
					" LEFT JOIN `##places` AS p9 ON (p8.p_parent_id=p9.p_id)".
					") AS f_p ON (f_p.file  =ind.i_file AND f_pl.pl_p_id= f_p.id)";
		}
		// Add the where clause
		$sql.=" WHERE ind.i_file=?";
		$bind[]=WT_GED_ID;
		for ($i=0; $i<$fct; $i++) {
			$field = $this->fields[$i];
			$value = $this->values[$i];
			if ($value==='') continue;
			$parts = preg_split("/:/", $field.'::::');

			if ($parts[0]=='NAME') {
				// NAME:*
				switch ($parts[1]) {
				case 'GIVN':
					switch ($parts[2]) {
					case 'EXACT':
						$sql.=" AND i_n.n_givn=?";
						$bind[]=$value;
						break;
					case 'BEGINS':
						$sql.=" AND i_n.n_givn LIKE CONCAT(?, '%')";
						$bind[]=$value;
						break;
					case 'CONTAINS':
						$sql.=" AND i_n.n_givn LIKE CONCAT('%', ?, '%')";
						$bind[]=$value;
						break;
					case 'SDX_STD':
						$sdx = WT_Soundex::soundex_std($value);
						if ($sdx) {
							$sdx = explode(':', $sdx);
							foreach ($sdx as $k=>$v) {
								$sdx[$k] = "i_n.n_soundex_givn_std LIKE CONCAT('%', ?, '%')";
								$bind[]  = $v;
							}
							$sql .= ' AND (' . implode(' OR ', $sdx) . ')';
						} else {
							// No phonetic content?  Use a substring match
							$sql .= " AND i_n.n_givn LIKE CONCAT('%', ?, '%')";
							$bind[] = $value;
						}
						break;
					case 'SDX': // SDX uses DM by default.
					case 'SDX_DM':
						$sdx = WT_Soundex::soundex_dm($value);
						if ($sdx) {
							$sdx = explode(':', $sdx);
							foreach ($sdx as $k=>$v) {
								$sdx[$k] = "i_n.n_soundex_givn_dm LIKE CONCAT('%', ?, '%')";
								$bind[]  = $v;
							}
							$sql .= ' AND (' . implode(' OR ', $sdx) . ')';
						} else {
							// No phonetic content?  Use a substring match
							$sql .= " AND i_n.n_givn LIKE CONCAT('%', ?, '%')";
							$bind[] = $value;
						}
						break;
					}
					break;
				case 'SURN':
					switch ($parts[2]) {
					case 'EXACT':
						$sql.=" AND i_n.n_surname=?";
						$bind[]=$value;
						break;
					case 'BEGINS':
						$sql.=" AND i_n.n_surname LIKE CONCAT(?, '%')";
						$bind[]=$value;
						break;
					case 'CONTAINS':
						$sql.=" AND i_n.n_surname LIKE CONCAT('%', ?, '%')";
						$bind[]=$value;
						break;
					case 'SDX_STD':
						$sdx = WT_Soundex::soundex_std($value);
						if ($sdx) {
							$sdx = explode(':', $sdx);
							foreach ($sdx as $k=>$v) {
								$sdx[$k] = "i_n.n_soundex_surn_std LIKE CONCAT('%', ?, '%')";
								$bind[]  = $v;
							}
							$sql .= " AND (" . implode(' OR ', $sdx) . ")";
						} else {
							// No phonetic content?  Use a substring match
							$sql .= " AND i_n.n_surn LIKE CONCAT('%', ?, '%')";
							$bind[] = $value;
						}
						break;
					case 'SDX': // SDX uses DM by default.
					case 'SDX_DM':
						$sdx = WT_Soundex::soundex_dm($value);
						if ($sdx) {
							$sdx = explode(':', $sdx);
							foreach ($sdx as $k=>$v) {
								$sdx[$k] = "i_n.n_soundex_surn_dm LIKE CONCAT('%', ?, '%')";
								$bind[]  = $v;
							}
							$sql .= " AND (" . implode(' OR ', $sdx) . ")";
							break;
						} else {
							// No phonetic content?  Use a substring match
							$sql .= " AND i_n.n_surn LIKE CONCAT('%', ?, '%')";
							$bind[] = $value;
						}
					}
					break;
				case 'NICK':
				case '_MARNM':
				case '_HEB':
				case '_AKA':
					$sql.=" AND i_n.n_type=? AND i_n.n_full LIKE CONCAT('%', ?, '%')";
					$bind[]=$parts[1];
					$bind[]=$value;
					break;
				}
			} elseif ($parts[1]=='DATE') {
				// *:DATE
				$date = new WT_Date($value);
				if ($date->isOK()) {
					$jd1 = $date->date1->minJD;
					if ($date->date2) $jd2 = $date->date2->maxJD;
					else $jd2 = $date->date1->maxJD;
					if (!empty($this->plusminus[$i])) {
						$adjd = $this->plusminus[$i]*365;
						//echo $jd1.":".$jd2.":".$adjd;
						$jd1 = $jd1 - $adjd;
						$jd2 = $jd2 + $adjd;
					}
					$sql.=" AND i_d.d_fact=? AND i_d.d_julianday1>=? AND i_d.d_julianday2<=?";
					$bind[]=$parts[0];
					$bind[]=$jd1;
					$bind[]=$jd2;
				}
			} elseif ($parts[0]=='FAMS' && $parts[2]=='DATE') {
				// FAMS:*:DATE
				$date = new WT_Date($value);
				if ($date->isOK()) {
					$jd1 = $date->date1->minJD;
					if ($date->date2) $jd2 = $date->date2->maxJD;
					else $jd2 = $date->date1->maxJD;
					if (!empty($this->plusminus[$i])) {
						$adjd = $this->plusminus[$i]*365;
						//echo $jd1.":".$jd2.":".$adjd;
						$jd1 = $jd1 - $adjd;
						$jd2 = $jd2 + $adjd;
					}
					$sql.=" AND f_d.d_fact=? AND f_d.d_julianday1>=? AND f_d.d_julianday2<=?";
					$bind[]=$parts[1];
					$bind[]=$jd1;
					$bind[]=$jd2;
				}
			} elseif ($parts[1]=='PLAC') {
				// *:PLAC
				// SQL can only link a place to a person/family, not to an event.
				$sql.=" AND i_p.place LIKE CONCAT('%', ?, '%')";
				//$sql.=" AND i_p.p_place=?";
				$bind[]=$value;
			} elseif ($parts[0]=='FAMS' && $parts[2]=='PLAC') {
				// FAMS:*:PLAC
				// SQL can only link a place to a person/family, not to an event.
				$sql.=" AND f_p.place LIKE CONCAT('%', ?, '%')";
				$bind[]=$value;
			} elseif ($parts[0]=='FAMC' && $parts[2]=='NAME') {
				$table=$parts[1]=='HUSB' ? 'f_n' : 'm_n';
				// NAME:*
				switch ($parts[3]) {
				case 'GIVN':
					switch ($parts[4]) {
					case 'EXACT':
						$sql.=" AND {$table}.n_givn=?";
						$bind[]=$value;
						break;
					case 'BEGINS':
						$sql.=" AND {$table}.n_givn LIKE CONCAT(?, '%')";
						$bind[]=$value;
						break;
					case 'CONTAINS':
						$sql.=" AND {$table}.n_givn LIKE CONCAT('%', ?, '%')";
						$bind[]=$value;
						break;
					case 'SDX_STD':
						$sdx = WT_Soundex::soundex_std($value);
						if ($sdx) {
							$sdx = explode(':', $sdx);
							foreach ($sdx as $k=>$v) {
								$sdx[$k] = "{$table}.n_soundex_givn_std LIKE CONCAT('%', ?, '%')";
								$bind[]  = $v;
							}
							$sql .= ' AND (' . implode(' OR ', $sdx) . ')';
						} else {
							// No phonetic content?  Use a substring match
							$sql .= " AND {$table}.n_givn = LIKE CONCAT('%', ?, '%')";
							$bind[] = $value;
						}
						break;
					case 'SDX': // SDX uses DM by default.
					case 'SDX_DM':
						$sdx = WT_Soundex::soundex_dm($value);
						if ($sdx) {
							$sdx = explode(':', $sdx);
							foreach ($sdx as $k=>$v) {
								$sdx[$k] = "{$table}.n_soundex_givn_dm LIKE CONCAT('%', ?, '%')";
								$bind[]  = $v;
							}
							$sql .= ' AND (' . implode(' OR ', $sdx) . ')';
							break;
						} else {
							// No phonetic content?  Use a substring match
							$sql .= " AND {$table}.n_givn = LIKE CONCAT('%', ?, '%')";
							$bind[] = $value;
						}
					}
					break;
				case 'SURN':
					switch ($parts[4]) {
					case 'EXACT':
						$sql.=" AND {$table}.n_surname=?";
						$bind[]=$value;
						break;
					case 'BEGINS':
						$sql.=" AND {$table}.n_surname LIKE CONCAT(?, '%')";
						$bind[]=$value;
						break;
					case 'CONTAINS':
						$sql.=" AND {$table}.n_surname LIKE CONCAT('%', ?, '%')";
						$bind[]=$value;
						break;
					case 'SDX_STD':
						$sdx = WT_Soundex::soundex_std($value);
						if ($sdx) {
							$sdx = explode(':', $sdx);
							foreach ($sdx as $k=>$v) {
								$sdx[$k] = "{$table}.n_soundex_surn_std LIKE CONCAT('%', ?, '%')";
								$bind[]  = $v;
							}
							$sql .= ' AND (' . implode(' OR ', $sdx) . ')';
						} else {
							// No phonetic content?  Use a substring match
							$sql .= " AND {$table}.n_surn = LIKE CONCAT('%', ?, '%')";
							$bind[] = $value;
						}
						break;
					case 'SDX': // SDX uses DM by default.
					case 'SDX_DM':
						$sdx = WT_Soundex::soundex_dm($value);
						if ($sdx) {
							$sdx = explode(':', $sdx);
							foreach ($sdx as $k=>$v) {
								$sdx[$k] = "{$table}.n_soundex_surn_dm LIKE CONCAT('%', ?, '%')";
								$bind[]  = $v;
							}
							$sql .= ' AND (' . implode(' OR ', $sdx) . ')';
						} else {
							// No phonetic content?  Use a substring match
							$sql .= " AND {$table}.n_surn = LIKE CONCAT('%', ?, '%')";
							$bind[] = $value;
						}
						break;
					}
					break;
				}
			} elseif ($parts[0]=='FAMS') {
<<<<<<< HEAD
				if ($parts[1] == 'NOTE') {
					$sql.=" AND fam.f_gedcom LIKE CONCAT('%NOTE ', ?, '%')";
				} else {
					$sql.=" AND fam.f_gedcom LIKE CONCAT('%', ?, '%')";
				}
				$bind[]=$value;
			} elseif ($parts[0] == 'NOTE') {
				$sql.=" AND ind.i_gedcom LIKE CONCAT('%NOTE ', ?, '%')";
=======
				// e.g. searches for occupation, religion, note, etc.
				$sql.=" AND fam.f_gedcom REGEXP CONCAT('\n[0-9] ', ?, '(.*\n[0-9] CONT)* [^\n]*', ?)";
				$bind[]=$parts[1];
>>>>>>> 8993945a
				$bind[]=$value;
			} else {
				// e.g. searches for occupation, religion, note, etc.
				$sql.=" AND ind.i_gedcom REGEXP CONCAT('\n[0-9] ', ?, '(.*\n[0-9] CONT)* [^\n]*', ?)";
				$bind[]=$parts[0];
				$bind[]=$value;
			}
		}

		$rows=WT_DB::prepare($sql)->execute($bind)->fetchAll();
		foreach ($rows as $row) {
			$person=WT_Individual::getInstance($row->xref, $row->gedcom_id, $row->gedcom);
			// Check for XXXX:PLAC fields, which were only partially matched by SQL
			foreach ($this->fields as $n=>$field) {
				if ($this->values[$n] && preg_match('/^('.WT_REGEX_TAG.'):PLAC$/', $field, $match)) {
					if (!preg_match('/\n1 '.$match[1].'(\n[2-9].*)*\n2 PLAC .*'.preg_quote($this->values[$n], '/').'/i', $person->getGedcom())) {
						continue 2;
					}
				}
			}
			$this->myindilist[]=$person;
		}
	}

	function PrintResults() {
		require_once WT_ROOT.'includes/functions/functions_print_lists.php';
		if ($this->myindilist) {
			uasort($this->myindilist, array('WT_GedcomRecord', 'compare'));
			echo format_indi_table($this->myindilist);
			return true;
		} else {
			if ($this->isPostBack) {
				echo '<p class="ui-state-highlight">', WT_I18N::translate('No results found.'), '</p>';
			}
			return false;
		}
	}
}<|MERGE_RESOLUTION|>--- conflicted
+++ resolved
@@ -552,20 +552,9 @@
 					break;
 				}
 			} elseif ($parts[0]=='FAMS') {
-<<<<<<< HEAD
-				if ($parts[1] == 'NOTE') {
-					$sql.=" AND fam.f_gedcom LIKE CONCAT('%NOTE ', ?, '%')";
-				} else {
-					$sql.=" AND fam.f_gedcom LIKE CONCAT('%', ?, '%')";
-				}
-				$bind[]=$value;
-			} elseif ($parts[0] == 'NOTE') {
-				$sql.=" AND ind.i_gedcom LIKE CONCAT('%NOTE ', ?, '%')";
-=======
 				// e.g. searches for occupation, religion, note, etc.
 				$sql.=" AND fam.f_gedcom REGEXP CONCAT('\n[0-9] ', ?, '(.*\n[0-9] CONT)* [^\n]*', ?)";
 				$bind[]=$parts[1];
->>>>>>> 8993945a
 				$bind[]=$value;
 			} else {
 				// e.g. searches for occupation, religion, note, etc.
