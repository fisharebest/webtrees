--- conflicted
+++ resolved
@@ -46,12 +46,8 @@
 	 * @return string
 	 */
 	public function __toString() {
-<<<<<<< HEAD
 		// If a derived class has failed to call parent::__construct() then choose a default name
 		return $this->_title ? $this->_title : get_class();
-=======
-		return $this->_title ?: get_class();
->>>>>>> cccd5d0c
 	}
 
 	/**
