--- conflicted
+++ resolved
@@ -109,14 +109,12 @@
      */
     const _loadListeners = function() {
       // Activate marker popup when sidebar entry clicked
-<<<<<<< HEAD
       sidebar.addEventListener('click', (evt) => {
         // Only perform map action if evt was not initiated from an anchor element
         if (!evt.target.closest('a')) {
           //find the marker corresponding to the clicked event
           const eventId = parseInt(evt.target.closest('.gchart').dataset.wtFeatureId);
           let mkrLayer = markers.getLayers().filter(function (v) {
-=======
       sidebar.querySelectorAll('.gchart').forEach((element) => {
         const eventId = parseInt(element.dataset.wtFeatureId);
 
@@ -125,7 +123,6 @@
           map.closePopup();
           //find the marker corresponding to the clicked event
           const mkrLayer = markers.getLayers().filter(function (v) {
->>>>>>> 815856a7
             return v.feature !== undefined && v.feature.id === eventId;
           });
           const mkr = mkrLayer.pop();
@@ -135,18 +132,7 @@
           .once('moveend', () => {
               webtrees.leafletJsSpiderfyClusters(markers, mkr, spiderfyDelay);
           });
-<<<<<<< HEAD
         }
-=======
-        });
-
-        // stop click on a person also opening the popup
-        element.querySelectorAll('a').forEach((el) => {
-          el.addEventListener('click', (e) => {
-            e.stopPropagation();
-          });
-        });
->>>>>>> 815856a7
       });
     };
 
