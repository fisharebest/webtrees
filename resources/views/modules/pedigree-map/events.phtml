<?php

use Fisharebest\Webtrees\Fact;

/**
 * @var string $class
 * @var Fact   $fact
 * @var string $relationship
 * @var int    $sosa
 * @var Tree   $tree
 */

?>
<<<<<<< HEAD
<div class="row ps-1">
  <div class="col-sm-9 pe-0">
    <div class="label">
        <span class="<?= $colorclass ?>">
          <?= view('icons/circle') ?>
        </span>
        <?= $relationship ?>
    </div>

    <?php if ($sosa !== 1) : ?>
        <a href="<?= e($fact->record()->url()) ?>">
            <?= $fact->record()->fullName() ?>
        </a>
    <?php endif ?>

    <div>
        <?= $fact->label() ?>: <?= $fact->date()->display($tree) ?>
    </div>

    <div>
        <a href="<?= e($fact->place()->url()) ?>">
            <?= $fact->place()->fullName() ?>
        </a>
    </div>
  </div>
  <div class="col-sm-3 my-auto">
      <?= $fact->record()->displayImage(40, 50, 'crop', []) ?>
  </div>
=======
<div class="d-flex justify-content-between">
    <div>
        <div class="label">
            <span class="<?= $class ?>"><?= view('icons/location') ?></span>
            <?= $relationship ?>
        </div>

        <?php if ($sosa !== 1) : ?>
            <a href="<?= e($fact->record()->url()) ?>">
                <?= $fact->record()->fullName() ?>
            </a>
        <?php endif ?>

        <div>
            <?= $fact->label() ?>: <?= $fact->date()->display($fact->record()->tree()) ?>
        </div>

        <div>
            <a href="<?= e($fact->place()->url()) ?>">
                <?= $fact->place()->fullName() ?>
            </a>
        </div>
    </div>
    <div class="d-none d-lg-block">
        <?= $fact->record()->displayImage(40, 50, 'crop', []) ?>
    </div>
>>>>>>> f5fab074
</div><|MERGE_RESOLUTION|>--- conflicted
+++ resolved
@@ -11,36 +11,6 @@
  */
 
 ?>
-<<<<<<< HEAD
-<div class="row ps-1">
-  <div class="col-sm-9 pe-0">
-    <div class="label">
-        <span class="<?= $colorclass ?>">
-          <?= view('icons/circle') ?>
-        </span>
-        <?= $relationship ?>
-    </div>
-
-    <?php if ($sosa !== 1) : ?>
-        <a href="<?= e($fact->record()->url()) ?>">
-            <?= $fact->record()->fullName() ?>
-        </a>
-    <?php endif ?>
-
-    <div>
-        <?= $fact->label() ?>: <?= $fact->date()->display($tree) ?>
-    </div>
-
-    <div>
-        <a href="<?= e($fact->place()->url()) ?>">
-            <?= $fact->place()->fullName() ?>
-        </a>
-    </div>
-  </div>
-  <div class="col-sm-3 my-auto">
-      <?= $fact->record()->displayImage(40, 50, 'crop', []) ?>
-  </div>
-=======
 <div class="d-flex justify-content-between">
     <div>
         <div class="label">
@@ -67,5 +37,4 @@
     <div class="d-none d-lg-block">
         <?= $fact->record()->displayImage(40, 50, 'crop', []) ?>
     </div>
->>>>>>> f5fab074
 </div>