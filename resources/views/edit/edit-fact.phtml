--- conflicted
+++ resolved
@@ -14,41 +14,6 @@
     <?php
     $level1type = $edit_fact->getTag();
     switch ($record::RECORD_TYPE) {
-<<<<<<< HEAD
-        case 'SOUR':
-            // SOUR:DATA facts may take a NOTE (but the SOUR record may not).
-            if ($level1type === 'DATA') {
-                echo view('cards/add-note', [
-                    'level' => 2,
-                    'tree' => $tree,
-                ]);
-                echo view('cards/add-shared-note', [
-                    'level' => 2,
-                    'tree' => $tree,
-                ]);
-            }
-            // SOUR:DATA facts may also take multiple EVEN.
-            if ($level1type === 'DATA') {
-                echo view('cards/add-sour-data-even', [
-                    'tree' => $tree,
-                ]);              
-            }
-            break;
-        case 'REPO':
-            // REPO:NAME facts may take a NOTE (but the REPO record may not).
-            if ($level1type === 'NAME') {
-                echo view('cards/add-note', [
-                    'level' => 2,
-                    'tree' => $tree,
-                ]);
-                echo view('cards/add-shared-note', [
-                    'level' => 2,
-                    'tree' => $tree,
-                ]);
-            }
-            break;
-=======
->>>>>>> 08738c04
         case 'FAM':
         case 'INDI':
             // FAM and INDI records have real facts. They can take NOTE/SOUR/OBJE/etc.
