--- conflicted
+++ resolved
@@ -20,18 +20,13 @@
 // You should have received a copy of the GNU General Public License
 // along with this program; if not, write to the Free Software
 // Foundation, Inc., 51 Franklin Street, Fifth Floor, Boston, MA 02110-1301 USA
-
 use WT\Auth;
-
 if (!defined('WT_WEBTREES')) {
 	header('HTTP/1.0 403 Forbidden');
 	exit;
 }
-
 define('WT_GOOGLE_SOCIALTRACKING',  './js/ga_social_tracking.js');
-
 global $WT_IMAGES;
-
 // This theme uses the jQuery “colorbox” plugin to display images
 $this
 	->addExternalJavascript(WT_GOOGLE_SOCIALTRACKING)
@@ -45,8 +40,8 @@
 <head>
 	<meta charset="UTF-8">
 	<meta http-equiv="X-UA-Compatible" content="IE=edge">
+	<meta name="viewport" content="width=device-width, initial-scale=1">
 	<?php include(WT_ROOT."/keywords.php"); ?>
-	<meta name="viewport" content="width=device-width, initial-scale=1">
 	<?php echo header_links($META_DESCRIPTION, $META_ROBOTS, $META_GENERATOR, $LINK_CANONICAL); ?>
 	<title><?php echo WT_Filter::escapeHtml($title); ?></title>
 	<link rel="icon" href="<?php echo WT_CSS_URL; ?>favicon.png" type="image/png">
@@ -59,29 +54,6 @@
 <body>
 	<?php if ($view !== 'simple') { ?>
 	<header>
-<<<<<<< HEAD
-		<div class="header_img">
-			<img src="<?php echo WT_CSS_URL; ?>images/Soyagaci_30x30.png" width="50px" height="50px" alt="<?php echo WT_WEBTREES; ?>">
-		</div>
-		<div id="header-user-links">
-			<ul class="makeMenu" role="menubar">
-				<li>
-					<?php
-					if (Auth::check()) {
-						echo '<a href="edituser.php">', WT_I18N::translate('Logged in as '), ' ', WT_Filter::escapeHtml(Auth::user()->getRealName()), '</a></li> <li>', logout_link();
-					} else {
-						echo login_link();
-					}
-					?>
-				</li>
-				<?php echo WT_MenuBar::getFavoritesMenu(); ?>
-				<?php echo WT_MenuBar::getThemeMenu(); ?>
-				<?php echo WT_MenuBar::getLanguageMenu(); ?>
-			</ul>
-			
-		</div>
-		<div style="margin:auto;padding:10px;width:300px;"><div class="g-follow" data-annotation="bubble" data-height="20" data-href="//plus.google.com/u/0/106237023746635567418" data-rel="publisher"></div></div>
-=======
 		<div class="header-logo"></div>
 		<ul class="secondary-menu" role="menubar">
 			<li>
@@ -97,7 +69,7 @@
 			<?php echo WT_MenuBar::getThemeMenu(); ?>
 			<?php echo WT_MenuBar::getLanguageMenu(); ?>
 			</ul>
->>>>>>> 15bb53f2
+			<div style="margin:auto;padding:10px;width:300px;"><div class="g-follow" data-annotation="bubble" data-height="20" data-href="//plus.google.com/u/0/106237023746635567418" data-rel="publisher"></div></div>
 		<h1><?php echo WT_TREE_TITLE; ?></h1>
 		<form class="header-search" action="search.php" method="post" role="search">
 			<input type="hidden" name="action" value="general">
