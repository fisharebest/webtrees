--- conflicted
+++ resolved
@@ -80,49 +80,6 @@
 <body>
 	<?php if ($view !== 'simple') { ?>
 	<header>
-<<<<<<< HEAD
-		<div id="header">
-			<h1><?php echo WT_TREE_TITLE; ?></h1>
-			<div class="hsearch">
-				<form style="display:inline;" action="search.php" method="post" role="search">
-					<input type="hidden" name="action" value="general">
-					<input type="hidden" name="ged" value="<?php echo WT_GEDCOM; ?>">
-					<input type="hidden" name="topsearch" value="yes">
-					<input type="search" name="query" size="15" placeholder="<?php echo WT_I18N::translate('Search'); ?>">
-					<input class="search-icon" type="image" src="<?php echo $WT_IMAGES['search']; ?>" alt="<?php echo WT_I18N::translate('Search'); ?>" title="<?php echo WT_I18N::translate('Search'); ?>">
-				</form>
-			</div>
-		<div style="margin:auto;padding:10px;width:300px;"><div class="g-follow" data-annotation="bubble" data-height="20" data-href="//plus.google.com/u/0/106237023746635567418" data-rel="publisher"></div></div>
-		</div>
-		<div id="topMenu">
-			<nav>
-				<ul id="main-menu">
-					<?php
-					foreach (array_filter($menu_items) as $menu) {
-						echo getMenuAsCustomList($menu);
-					}
-					?>
-				</ul>
-			</nav>
-			<div id="header-user-links">
-				<ul class="makeMenu">
-					<?php
-					if (Auth::check()) {
-						echo '<li><a href="edituser.php" class="link">', WT_Filter::escapeHtml(Auth::user()->getRealName()), '</a></li><li>', logout_link(), '</li>';
-						if (WT_USER_CAN_ACCEPT && exists_pending_change()) {
-							echo ' <li><a href="#" onclick="window.open(\'edit_changes.php\',\'_blank\', chan_window_specs); return false;" style="color:red;">', WT_I18N::translate('Pending changes'), '</a></li>';
-						}
-					} else {
-						echo '<li>', login_link(),'</li>';
-					}
-					?>
-					<?php echo WT_MenuBar::getFavoritesMenu(); ?>
-					<?php echo WT_MenuBar::getLanguageMenu(); ?>
-					<?php echo WT_MenuBar::getThemeMenu(); ?>
-				</ul>
-			</div>
-		</div>
-=======
 		<div class="header-logo"></div>
 		<form class="header-search" style="display:inline;" action="search.php" method="post" role="search">
 			<input type="hidden" name="action" value="general">
@@ -132,6 +89,7 @@
 			<input class="search-icon" type="image" src="<?php echo $WT_IMAGES['search']; ?>" alt="<?php echo WT_I18N::translate('Search'); ?>" title="<?php echo WT_I18N::translate('Search'); ?>">
 		</form>
 		<ul class="secondary-menu">
+		<div style="margin:auto;padding:10px;width:300px;"><div class="g-follow" data-annotation="bubble" data-height="20" data-href="//plus.google.com/u/0/106237023746635567418" data-rel="publisher"></div></div>
 			<?php
 			if (Auth::check()) {
 				echo '<li><a href="edituser.php" class="link">', WT_Filter::escapeHtml(Auth::user()->getRealName()), '</a></li><li>', logout_link(), '</li>';
@@ -156,7 +114,6 @@
 				?>
 			</ul>
 		</nav>
->>>>>>> 15bb53f2
 	</header>
 	<?php } ?>
 	<?php echo WT_FlashMessages::getHtmlMessages(); ?>
