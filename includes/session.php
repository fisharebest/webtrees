<?php
/**
 * webtrees: online genealogy
 * Copyright (C) 2018 webtrees development team
 * This program is free software: you can redistribute it and/or modify
 * it under the terms of the GNU General Public License as published by
 * the Free Software Foundation, either version 3 of the License, or
 * (at your option) any later version.
 * This program is distributed in the hope that it will be useful,
 * but WITHOUT ANY WARRANTY; without even the implied warranty of
 * MERCHANTABILITY or FITNESS FOR A PARTICULAR PURPOSE. See the
 * GNU General Public License for more details.
 * You should have received a copy of the GNU General Public License
 * along with this program. If not, see <http://www.gnu.org/licenses/>.
 */
namespace Fisharebest\Webtrees;

use DateTime;
use ErrorException;
use Fisharebest\Webtrees\Theme\AdministrationTheme;
use League\Flysystem\Adapter\Local;
use League\Flysystem\Filesystem;
use PDOException;
use Symfony\Component\HttpFoundation\RedirectResponse;
use Symfony\Component\HttpFoundation\Request;
use Symfony\Component\HttpFoundation\Response;
use Throwable;

/**
 * We set the following globals
 *
 * @global Tree    $WT_TREE
 */
global $WT_TREE;

// Identify ourself
define('WT_WEBTREES', 'webtrees');
define('WT_VERSION', '2.0.0-dev');
define('WT_WEBTREES_URL', 'https://www.webtrees.net/');

// Location of our modules and themes. These are used as URLs and folder paths.
define('WT_MODULES_DIR', 'modules_v3/');
define('WT_THEMES_DIR', 'themes/');
define('WT_ASSETS_URL', 'public/assets-2.0.0/'); // See also webpack.mix.js
define('WT_CKEDITOR_BASE_URL', 'public/ckeditor-4.5.2-custom/');

// Enable debugging output on development builds
define('WT_DEBUG', strpos(WT_VERSION, 'dev') !== false);

// Required version of database tables/columns/indexes/etc.
define('WT_SCHEMA_VERSION', 38);

// Regular expressions for validating user input, etc.
define('WT_MINIMUM_PASSWORD_LENGTH', 6);
define('WT_REGEX_XREF', '[A-Za-z0-9:_-]+');
define('WT_REGEX_TAG', '[_A-Z][_A-Z0-9]*');
define('WT_REGEX_INTEGER', '-?\d+');
define('WT_REGEX_BYTES', '[0-9]+[bBkKmMgG]?');
define('WT_REGEX_PASSWORD', '.{' . WT_MINIMUM_PASSWORD_LENGTH . ',}');

// UTF8 representation of various characters
define('WT_UTF8_BOM', "\xEF\xBB\xBF"); // U+FEFF (Byte order mark)
define('WT_UTF8_LRM', "\xE2\x80\x8E"); // U+200E (Left to Right mark:  zero-width character with LTR directionality)
define('WT_UTF8_RLM', "\xE2\x80\x8F"); // U+200F (Right to Left mark:  zero-width character with RTL directionality)
define('WT_UTF8_LRO', "\xE2\x80\xAD"); // U+202D (Left to Right override: force everything following to LTR mode)
define('WT_UTF8_RLO', "\xE2\x80\xAE"); // U+202E (Right to Left override: force everything following to RTL mode)
define('WT_UTF8_LRE', "\xE2\x80\xAA"); // U+202A (Left to Right embedding: treat everything following as LTR text)
define('WT_UTF8_RLE', "\xE2\x80\xAB"); // U+202B (Right to Left embedding: treat everything following as RTL text)
define('WT_UTF8_PDF', "\xE2\x80\xAC"); // U+202C (Pop directional formatting: restore state prior to last LRO, RLO, LRE, RLE)

// Alternatives to BMD events for lists, charts, etc.
define('WT_EVENTS_BIRT', 'BIRT|CHR|BAPM|_BRTM|ADOP');
define('WT_EVENTS_DEAT', 'DEAT|BURI|CREM');
define('WT_EVENTS_MARR', 'MARR|_NMR');
define('WT_EVENTS_DIV', 'DIV|ANUL|_SEPR');

// Use these line endings when writing files on the server
define('WT_EOL', "\r\n");

// Gedcom specification/definitions
define('WT_GEDCOM_LINE_LENGTH', 255 - strlen(WT_EOL)); // Characters, not bytes

// Used in Google charts
define('WT_GOOGLE_CHART_ENCODING', 'ABCDEFGHIJKLMNOPQRSTUVWXYZabcdefghijklmnopqrstuvwxyz0123456789-.');

// For performance, it is quicker to refer to files using absolute paths
define('WT_ROOT', realpath(dirname(__DIR__)) . DIRECTORY_SEPARATOR);

// Keep track of time statistics, for the summary in the footer
define('WT_START_TIME', microtime(true));

// We want to know about all PHP errors during development, and fewer in production.
if (WT_DEBUG) {
	error_reporting(E_ALL | E_STRICT | E_NOTICE | E_DEPRECATED);
} else {
	error_reporting(E_ALL);
}

require WT_ROOT . 'vendor/autoload.php';

// Initialise the DebugBar for development.
// Use `composer install --dev` on a development build to enable.
// Note that you may need to increase the size of the fcgi buffers on nginx.
// e.g. add these lines to your fastcgi_params file:
// fastcgi_buffers 16 16m;
// fastcgi_buffer_size 32m;
DebugBar::init(WT_DEBUG && class_exists('\\DebugBar\\StandardDebugBar'));

// PHP requires a time zone to be set. We'll set a better one later on.
date_default_timezone_set('UTC');

// Calculate the base URL, so we can generate absolute URLs.
$request     = Request::createFromGlobals();
$request_uri = $request->getSchemeAndHttpHost() . $request->getRequestUri();

// Remove any PHP script name and parameters.
$base_uri = preg_replace('/[^\/]+\.php(\?.*)?$/', '', $request_uri);
define('WT_BASE_URL', $base_uri);

// What is the name of the requested script.
define('WT_SCRIPT_NAME', basename(Filter::server('SCRIPT_NAME')));

// Convert PHP warnings/notices into exceptions
set_error_handler(function ($errno, $errstr, $errfile, $errline) {
	// Ignore errors thar are silenced with '@'
	if (error_reporting() & $errno) {
		throw new ErrorException($errfile . ':' . $errline . ' ' . $errstr, $errno);
	}
});

DebugBar::startMeasure('init database');

// Load our configuration file, so we can connect to the database
if (file_exists(WT_ROOT . 'data/config.ini.php')) {
	// Down for maintenance?
	if (file_exists(WT_ROOT . 'data/offline.txt')) {
		header('Location: site-offline.php');
		exit;
	}
} else {
	// No config file. Set one up.
	$url      = Html::url('setup.php', ['route' => 'setup']);
	$response = new RedirectResponse($url);
	$response->send();
	exit;
}

// Connect to the database
try {
	// Read the connection settings and create the database
	Database::createInstance(parse_ini_file(WT_ROOT . 'data/config.ini.php'));

	// Update the database schema, if necessary.
	Database::updateSchema('\Fisharebest\Webtrees\Schema', 'WT_SCHEMA_VERSION', WT_SCHEMA_VERSION);
} catch (PDOException $ex) {
	DebugBar::addThrowable($ex);

	define('WT_DATA_DIR', 'data/');
	I18N::init();
	if ($ex->getCode() === 1045) {
		// Error during connection?
		$content = view('errors/database-connection', ['error' => $ex->getMessage()]);
	} else {
		// Error in a migration script?
		$content = view('errors/database-error', ['error' => $ex->getMessage()]);
	}
	$html     = view('layouts/error', ['content' => $content]);
	$response = new Response($html, 503);
	$response->prepare($request)->send();
	exit;
} catch (Throwable $ex) {
	DebugBar::addThrowable($ex);

	define('WT_DATA_DIR', 'data/');
	I18N::init();
	$content = view('errors/database-connection', ['error' => $ex->getMessage()]);
	$html     = view('layouts/error', ['content' => $content]);
	$response = new Response($html, 503);
	$response->prepare($request)->send();
	exit;
}

DebugBar::stopMeasure('init database');

// The config.ini.php file must always be in a fixed location.
// Other user files can be stored elsewhere...
define('WT_DATA_DIR', realpath(Site::getPreference('INDEX_DIRECTORY', 'data/')) . DIRECTORY_SEPARATOR);

// Some broken servers block access to their own temp folder using open_basedir...
$data_dir = new Filesystem(new Local(WT_DATA_DIR));
$data_dir->createDir('tmp');
putenv('TMPDIR=' . WT_DATA_DIR . 'tmp');

// Request more resources - if we can/want to
if (!ini_get('safe_mode')) {
	$memory_limit = Site::getPreference('MEMORY_LIMIT');
	if ($memory_limit !== '' && strpos(ini_get('disable_functions'), 'ini_set') === false) {
		ini_set('memory_limit', $memory_limit);
	}
	$max_execution_time = Site::getPreference('MAX_EXECUTION_TIME');
	if ($max_execution_time !== '' && strpos(ini_get('disable_functions'), 'set_time_limit') === false) {
		set_time_limit($max_execution_time);
	}
}

// Sessions
Session::setSaveHandler();
Session::start([
	'gc_maxlifetime' => Site::getPreference('SESSION_TIME'),
	'cookie_path'    => implode('/', array_map('rawurlencode', explode('/', parse_url(WT_BASE_URL, PHP_URL_PATH)))),
]);

// A new session, so prevent session fixation attacks by choosing a new PHPSESSID.
if (!Session::get('initiated')) {
	Session::regenerate(true);
	Session::put('initiated', true);
}

DebugBar::startMeasure('init tree');

// Set the tree for the page; (1) the request, (2) the session, (3) the site default, (4) any tree
foreach ([Filter::post('ged'), Filter::get('ged'), Session::get('GEDCOM'), Site::getPreference('DEFAULT_GEDCOM')] as $tree_name) {
	$WT_TREE = Tree::findByName($tree_name);
	if ($WT_TREE) {
		Session::put('GEDCOM', $tree_name);
		break;
	}
}
// No chosen tree? Use any one.
if (!$WT_TREE) {
	foreach (Tree::getAll() as $WT_TREE) {
		break;
	}
}

DebugBar::stopMeasure('init tree');

DebugBar::startMeasure('init i18n');

// With no parameters, init() looks to the environment to choose a language
define('WT_LOCALE', I18N::init());
Session::put('locale', WT_LOCALE);

DebugBar::stopMeasure('init i18n');

// Note that the database/webservers may not be synchronised, so use DB time throughout.
define('WT_TIMESTAMP', (int) Database::prepare("SELECT UNIX_TIMESTAMP()")->fetchOne());

// Users get their own time-zone. Visitors get the site time-zone.
if (Auth::check()) {
	date_default_timezone_set(Auth::user()->getPreference('TIMEZONE', 'UTC'));
} else {
	date_default_timezone_set(Site::getPreference('TIMEZONE', 'UTC'));
}
define('WT_TIMESTAMP_OFFSET', date_offset_get(new DateTime('now')));

define('WT_CLIENT_JD', 2440588 + (int) ((WT_TIMESTAMP + WT_TIMESTAMP_OFFSET) / 86400));

// Redirect to login url
<<<<<<< HEAD
if (!$WT_TREE && !Auth::check() && (WT_SCRIPT_NAME !== 'index.php')) {
=======
if (!$WT_TREE && !Auth::check() && WT_SCRIPT_NAME !== 'index.php') {
>>>>>>> 63485653
	header('Location: ' . route('login', ['url' => $request->getRequestUri()]));
	exit;
}

// Update the last-login time no more than once a minute
if (WT_TIMESTAMP - Session::get('activity_time') >= 60) {
	if (Session::get('masquerade') === null) {
		Auth::user()->setPreference('sessiontime', WT_TIMESTAMP);
	}
	Session::put('activity_time', WT_TIMESTAMP);
}

DebugBar::startMeasure('init theme');

// Set the theme
if (substr(WT_SCRIPT_NAME, 0, 5) === 'admin' || WT_SCRIPT_NAME === 'module.php' && substr(Filter::get('mod_action'), 0, 5) === 'admin') {
	// Administration scripts begin with “admin” and use a special administration theme
	Theme::theme(new AdministrationTheme)->init($WT_TREE);
} else {
	// Last theme used?
	$theme_id = Session::get('theme_id');
	// Default for tree
	if (!array_key_exists($theme_id, Theme::themeNames()) && $WT_TREE) {
		$theme_id = $WT_TREE->getPreference('THEME_DIR');
	}
	// Default for site
	if (!array_key_exists($theme_id, Theme::themeNames())) {
		$theme_id = Site::getPreference('THEME_DIR');
	}
	// Default
	if (!array_key_exists($theme_id, Theme::themeNames())) {
		$theme_id = 'webtrees';
	}
	foreach (Theme::installedThemes() as $theme) {
		if ($theme->themeId() === $theme_id) {
			Theme::theme($theme)->init($WT_TREE);
			// Remember this setting
			if (Site::getPreference('ALLOW_USER_THEMES') === '1') {
				Session::put('theme_id', $theme_id);
			}
			break;
		}
	}
}

DebugBar::stopMeasure('init theme');
<|MERGE_RESOLUTION|>--- conflicted
+++ resolved
@@ -257,11 +257,7 @@
 define('WT_CLIENT_JD', 2440588 + (int) ((WT_TIMESTAMP + WT_TIMESTAMP_OFFSET) / 86400));
 
 // Redirect to login url
-<<<<<<< HEAD
-if (!$WT_TREE && !Auth::check() && (WT_SCRIPT_NAME !== 'index.php')) {
-=======
 if (!$WT_TREE && !Auth::check() && WT_SCRIPT_NAME !== 'index.php') {
->>>>>>> 63485653
 	header('Location: ' . route('login', ['url' => $request->getRequestUri()]));
 	exit;
 }
