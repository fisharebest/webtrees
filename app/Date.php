--- conflicted
+++ resolved
@@ -549,38 +549,6 @@
             $jd = WT_CLIENT_JD;
         }
 
-<<<<<<< HEAD
-        switch ($format) {
-            case 0:
-                // Years - integer only (for statistics, rather than for display)
-                if ($jd && $d1->minimumJulianDay() && $d1->minimumJulianDay() <= $jd) {
-                    return $d1->minimumDate()->getAge(false, $jd, false);
-                }
-
-                return -1;
-            case 1:
-                // Days - integer only (for sorting, rather than for display)
-                if ($jd && $d1->minimumJulianDay()) {
-                    return $jd - $d1->minimumJulianDay();
-                }
-
-                return -1;
-            case 2:
-                // Just years, in local digits, with warning for negative/
-                if ($jd && $d1->minimumJulianDay()) {
-                    if ($d1->minimumJulianDay() > $jd) {
-                        return '<i class="icon-warning"></i>';
-                    }
-
-                    $years = (int) $d1->minimumDate()->getAge(false, $jd, false);
-
-                    return I18N::number($years);
-                }
-
-                return '';
-            default:
-                throw new \InvalidArgumentException('format: ' . $format);
-=======
         // Just years, in local digits, with warning for negative/
         if ($jd && $d1->minimumJulianDay()) {
             if ($d1->minimumJulianDay() > $jd) {
@@ -592,7 +560,6 @@
             }
         } else {
             return '';
->>>>>>> db7bb364
         }
     }
 
@@ -608,28 +575,14 @@
     public static function getAgeGedcom(Date $d1, Date $d2 = null)
     {
         if ($d2 === null) {
-<<<<<<< HEAD
-            return $d1->date1->getAge(true, WT_CLIENT_JD, true);
-=======
             return $d1->date1->getAgeFull(WT_CLIENT_JD);
-        } else {
-            // If dates overlap, then can’t calculate age.
-            if (self::compare($d1, $d2)) {
-                return $d1->date1->getAgeFull($d2->minimumJulianDay());
-            } elseif (self::compare($d1, $d2) == 0 && $d1->minimumJulianDay() == $d2->minimumJulianDay()) {
-                return '0d';
-            } else {
-                return '';
-            }
->>>>>>> db7bb364
-        }
-
-        // If dates overlap, then can’t calculate age.
-        if (self::compare($d1, $d2)) {
-            return $d1->date1->getAge(true, $d2->minimumJulianDay(), true);
-        }
-
-        if (self::compare($d1, $d2) == 0 && $d1->minimumJulianDay() == $d2->minimumJulianDay()) {
+        }
+
+        if (self::compare($d1, $d2) !== 0) {
+            return $d1->date1->getAgeFull($d2->minimumJulianDay());
+        }
+
+        if ($d1->minimumJulianDay() == $d2->minimumJulianDay()) {
             return '0d';
         }
 
