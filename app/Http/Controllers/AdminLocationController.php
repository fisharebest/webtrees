--- conflicted
+++ resolved
@@ -404,14 +404,9 @@
                 function (array $a, array $b): int {
                     if ((int) $a['pl_level'] === (int) $b['pl_level']) {
                         return I18N::strcasecmp($a['fqpn'], $b['fqpn']);
-<<<<<<< HEAD
-=======
-                    } else {
-                        return (int) $a['pl_level'] - (int)$b['pl_level'];
->>>>>>> db7bb364
                     }
 
-                    return (int)$a['pl_level'] - (int)$b['pl_level'];
+                    return (int) $a['pl_level'] - (int)$b['pl_level'];
                 }
             );
 
