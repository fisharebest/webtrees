--- conflicted
+++ resolved
@@ -48,27 +48,11 @@
     {
         $this->checkModuleIsActive($tree, 'relationships_chart');
 
-<<<<<<< HEAD
-        $xref1 = $request->get('xref1');
-        $xref2 = $request->get('xref2');
-
-        $individual1 = null;
-        $individual2 = null;
-
-        if ($xref1 !== null) {
-            $individual1 = Individual::getInstance($xref1, $tree);
-        }
-
-        if ($xref2 !== null) {
-            $individual2 = Individual::getInstance($xref2, $tree);
-        }
-=======
         $xref1       = $request->get('xref1', '');
         $xref2       = $request->get('xref2', '');
 
         $individual1 = Individual::getInstance($xref1, $tree);
         $individual2 = Individual::getInstance($xref2, $tree);
->>>>>>> 0b0014f3
 
         $recursion = (int) $request->get('recursion', '0');
         $ancestors = (int) $request->get('ancestors', '0');
