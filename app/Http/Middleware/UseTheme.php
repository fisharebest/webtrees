--- conflicted
+++ resolved
@@ -79,16 +79,9 @@
         $themes = $this->module_service->findByInterface(ModuleThemeInterface::class);
 
         // Last theme used
-<<<<<<< HEAD
-        $session_theme = Session::get('theme');
-        if (is_string($session_theme)) {
-            yield $themes->get($session_theme);
-        }
-=======
         yield $themes
             ->filter(static fn (ModuleThemeInterface $module): bool => $module->name() === Session::get('theme'))
             ->first();
->>>>>>> 47166c20
 
         // Default for site
         yield $themes
