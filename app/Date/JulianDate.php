<?php
/**
 * webtrees: online genealogy
 * Copyright (C) 2018 webtrees development team
 * This program is free software: you can redistribute it and/or modify
 * it under the terms of the GNU General Public License as published by
 * the Free Software Foundation, either version 3 of the License, or
 * (at your option) any later version.
 * This program is distributed in the hope that it will be useful,
 * but WITHOUT ANY WARRANTY; without even the implied warranty of
 * MERCHANTABILITY or FITNESS FOR A PARTICULAR PURPOSE. See the
 * GNU General Public License for more details.
 * You should have received a copy of the GNU General Public License
 * along with this program. If not, see <http://www.gnu.org/licenses/>.
 */
namespace Fisharebest\Webtrees\Date;

use Fisharebest\ExtCalendar\JulianCalendar;
use Fisharebest\Webtrees\I18N;

/**
 * Definitions for the Julian Proleptic calendar
 * (Proleptic means we extend it backwards, prior to its introduction in 46BC)
 */
class JulianDate extends CalendarDate
{
    /** @var bool True for dates recorded in new-style/old-style format, e.g. 2 FEB 1743/44 */
    private $new_old_style = false;

    /**
     * Create a date from either:
     * a Julian day number
     * day/month/year strings from a GEDCOM date
     * another CalendarDate object
     *
     * @param array|int|CalendarDate $date
     */
    public function __construct($date)
    {
        $this->calendar = new JulianCalendar();
        parent::__construct($date);
    }

    /**
     * Most years are 1 more than the previous, but not always (e.g. 1BC->1AD)
     *
     * @param int $year
     *
     * @return int
     */
    protected function nextYear(int $year): int
    {
        if ($year == -1) {
            return 1;
        }

        return $year + 1;
    }

    /**
     * Process new-style/old-style years and years BC
     *
     * @param string $year
     *
     * @return int
     */
    protected function extractYear(string $year): int
    {
        if (preg_match('/^(\d\d\d\d)\/\d{1,4}$/', $year, $match)) {
            // Assume the first year is correct
            $this->new_old_style = true;

            return (int) $match[1] + 1;
        }
<<<<<<< HEAD
        
=======

>>>>>>> a0cead57
        if (preg_match('/^(\d+) B\.C\.$/', $year, $match)) {
            return - (int) $match[1];
        }

        return (int) $year;
    }

    /**
     * Generate the %Y format for a date.
     *
     * @return string
     */
    protected function formatLongYear(): string
    {
        if ($this->y < 0) {
            return /*  I18N: BCE=Before the Common Era, for Julian years < 0. See http://en.wikipedia.org/wiki/Common_Era */
                I18N::translate('%s&nbsp;BCE', I18N::digits(-$this->y));
        }

        if ($this->new_old_style) {
            return I18N::translate('%s&nbsp;CE', I18N::digits(sprintf('%d/%02d', $this->y - 1, $this->y % 100)));
        }

        /* I18N: CE=Common Era, for Julian years > 0. See http://en.wikipedia.org/wiki/Common_Era */
        return I18N::translate('%s&nbsp;CE', I18N::digits($this->y));
    }

    /**
     * Generate the %E format for a date.
     *
     * @return string
     */
    protected function formatGedcomYear(): string
    {
        if ($this->y < 0) {
            return sprintf('%04d B.C.', -$this->y);
        }

        if ($this->new_old_style) {
            return sprintf('%04d/%02d', $this->y - 1, $this->y % 100);
        }

        return sprintf('%04d', $this->y);
    }
}<|MERGE_RESOLUTION|>--- conflicted
+++ resolved
@@ -72,11 +72,7 @@
 
             return (int) $match[1] + 1;
         }
-<<<<<<< HEAD
-        
-=======
 
->>>>>>> a0cead57
         if (preg_match('/^(\d+) B\.C\.$/', $year, $match)) {
             return - (int) $match[1];
         }
