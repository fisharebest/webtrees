<?php

/**
 * webtrees: online genealogy
 * Copyright (C) 2022 webtrees development team
 * This program is free software: you can redistribute it and/or modify
 * it under the terms of the GNU General Public License as published by
 * the Free Software Foundation, either version 3 of the License, or
 * (at your option) any later version.
 * This program is distributed in the hope that it will be useful,
 * but WITHOUT ANY WARRANTY; without even the implied warranty of
 * MERCHANTABILITY or FITNESS FOR A PARTICULAR PURPOSE. See the
 * GNU General Public License for more details.
 * You should have received a copy of the GNU General Public License
 * along with this program. If not, see <https://www.gnu.org/licenses/>.
 */

declare(strict_types=1);

namespace Fisharebest\Webtrees\Services;

use Fisharebest\Webtrees\Auth;
use Fisharebest\Webtrees\Http\Exceptions\HttpServiceUnavailableException;
use Fisharebest\Webtrees\Http\RequestHandlers\ModulesMapProvidersPage;
use Fisharebest\Webtrees\I18N;
use Fisharebest\Webtrees\Module\ModuleMapProviderInterface;

/**
 * Generate the configuration data needed to create a LeafletJs map.
 */
class LeafletJsService
{
    private ModuleService $module_service;

    /**
     * LeafletJsService constructor.
     *
     * @param ModuleService $module_service
     */
    public function __construct(ModuleService $module_service)
    {
        $this->module_service = $module_service;
    }

    /**
     * @return object
     */
    public function config(): object
    {
        $default = 'openstreetmap';

        $map_providers = $this->module_service
            ->findByInterface(ModuleMapProviderInterface::class)
            ->map(static function (ModuleMapProviderInterface $map_provider) use ($default): object {
                return (object) [
                    'children'  => $map_provider->leafletJsTileLayers(),
                    'collapsed' => true,
                    'default'   => $map_provider->name() === $default,
                    'label'     => $map_provider->title(),
                ];
            })
            ->values();

        if ($map_providers->isEmpty()) {
            $message = I18N::translate('To display a map, you need to enable a map-provider in the control panel.');

            if (Auth::isAdmin()) {
                $url = route(ModulesMapProvidersPage::class);
                $message .= ' — <a class="alert-link" href="' . e($url) . '">' . I18N::translate('Map providers') . '</a>';
            }

            throw new HttpServiceUnavailableException($message);
        }

        return (object) [
            'i18n'         => [
                'reset'      => I18N::translate('Reload map'),
                'zoomIn'     => I18N::translate('Zoom in'),
                'zoomOut'    => I18N::translate('Zoom out'),
                'fullScreen' => I18N::translate('Toggle full screen'),
            ],
            'icons'        => [
<<<<<<< HEAD
                'collapse'   => view('icons/collapse'),
                'expand'     => view('icons/expand'),
                'fullscreen' => view('icons/fullscreen'),
=======
                'collapse' => view('icons/collapse'),
                'expand'   => view('icons/expand'),
                'reset'    => view('icons/undo'),
>>>>>>> b2e5f20e
            ],
            'mapProviders' => $map_providers,
        ];
    }
}<|MERGE_RESOLUTION|>--- conflicted
+++ resolved
@@ -80,15 +80,10 @@
                 'fullScreen' => I18N::translate('Toggle full screen'),
             ],
             'icons'        => [
-<<<<<<< HEAD
                 'collapse'   => view('icons/collapse'),
                 'expand'     => view('icons/expand'),
+                'reset'      => view('icons/undo'),
                 'fullscreen' => view('icons/fullscreen'),
-=======
-                'collapse' => view('icons/collapse'),
-                'expand'   => view('icons/expand'),
-                'reset'    => view('icons/undo'),
->>>>>>> b2e5f20e
             ],
             'mapProviders' => $map_providers,
         ];
