--- conflicted
+++ resolved
@@ -15,6 +15,7 @@
  */
 namespace Fisharebest\Webtrees;
 
+use Collator;
 use Exception;
 use Fisharebest\ExtCalendar\ArabicCalendar;
 use Fisharebest\ExtCalendar\CalendarInterface;
@@ -37,25 +38,21 @@
 	/** @var Translator An object that performs translation*/
 	private static $translator;
 
+	/** @var  Collator From the php-intl library */
+	private static $collator;
+
 	// Digits are always rendered LTR, even in RTL text.
 	const DIGITS = '0123456789٠١٢٣٤٥٦٧٨٩۰۱۲۳۴۵۶۷۸۹';
 
-	// Reversable character conversions from the UNICODE 5.1 database.
-	// It excludes ambiguous (turkish dotless i) and mixed-case (Dz) characters.
-	// The characters should be arranged in default unicode-collation order.
-	const ALPHABET_LOWER = 'aàáâãäåāăąǎǟǡǻȁȃȧḁạảấầẩẫậắằẳẵặⓐａæǣǽbḃḅḇⓑｂƀɓƃcçćĉċčḉⅽⓒｃƈdďḋḍḏḑḓⅾⓓｄǆǳđɖɗƌðeèéêëēĕėęěȅȇȩḕḗḙḛḝẹẻẽếềểễệⓔｅǝəɛfḟⓕｆƒgĝğġģǧǵḡⓖｇǥɠɣƣhĥȟḣḥḧḩḫⓗｈƕħiìíîïĩīĭįǐȉȋḭḯỉịⅰⓘｉⅱⅲĳⅳⅸɨɩjĵⓙｊkķǩḱḳḵⓚｋƙlĺļľḷḹḻḽⅼⓛｌŀǉłƚmḿṁṃⅿⓜｍnñńņňǹṅṇṉṋⓝｎǌɲƞŋoòóôõöōŏőơǒǫǭȍȏȫȭȯȱṍṏṑṓọỏốồổỗộớờởỡợⓞｏœøǿɔɵȣpṕṗⓟｐƥqⓠｑrŕŗřȑȓṙṛṝṟⓡｒʀsśŝşšșṡṣṥṧṩⓢｓʃtţťțṫṭṯṱⓣｔŧƭʈuùúûüũūŭůűųưǔǖǘǚǜȕȗṳṵṷṹṻụủứừửữựⓤｕʉɯʊvṽṿⅴⓥｖⅵⅶⅷʋʌwŵẁẃẅẇẉⓦｗxẋẍⅹⓧｘⅺⅻyýÿŷȳẏỳỵỷỹⓨｙƴzźżžẑẓẕⓩｚƶȥǯʒƹȝþƿƨƽƅάαἀἁἂἃἄἅἆἇὰάᾀᾁᾂᾃᾄᾅᾆᾇᾰᾱᾳβγδέεἐἑἒἓἔἕὲέϝϛζήηἠἡἢἣἤἥἦἧὴήᾐᾑᾒᾓᾔᾕᾖᾗῃθϊἰἱἲἳἴἵἶἷὶίῐῑκϗλμνξοόὀὁὂὃὄὅὸόπϟϙρῥσϲτυϋύὑὓὕὗὺύῠῡφχψωώὠὡὢὣὤὥὦὧὼώᾠᾡᾢᾣᾤᾥᾦᾧῳϡϸϻϣϥϧϩϫϭϯаӑӓәӛӕбвгґғҕдԁђԃѓҙеѐёӗєжӂӝҗзԅӟѕӡԇиѝӣҋӥіїйјкқӄҡҟҝлӆљԉмӎнӊңӈҥњԋоӧөӫпҧҁрҏсԍҫтԏҭћќуӯўӱӳүұѹфхҳһѡѿѽѻцҵчӵҷӌҹҽҿџшщъыӹьҍѣэӭюяѥѧѫѩѭѯѱѳѵѷҩաբգդեզէըթժիլխծկհձղճմյնշոչպջռսվտրցւփքօֆȼɂɇɉɋɍɏͱͳͷͻͼͽӏӷӻӽӿԑԓԕԗԙԛԝԟԡԣԥᵹᵽỻỽỿⅎↄⰰⰱⰲⰳⰴⰵⰶⰷⰸⰹⰺⰻⰼⰽⰾⰿⱀⱁⱂⱃⱄⱅⱆⱇⱈⱉⱊⱋⱌⱍⱎⱏⱐⱑⱒⱓⱔⱕⱖⱗⱘⱙⱚⱛⱜⱝⱞⱡⱨⱪⱬⱳⱶⲁⲃⲅⲇⲉⲋⲍⲏⲑⲓⲕⲗⲙⲛⲝⲟⲡⲣⲥⲧⲩⲫⲭⲯⲱⲳⲵⲷⲹⲻⲽⲿⳁⳃⳅⳇⳉⳋⳍⳏⳑⳓⳕⳗⳙⳛⳝⳟⳡⳣⳬⳮⴀⴁⴂⴃⴄⴅⴆⴇⴈⴉⴊⴋⴌⴍⴎⴏⴐⴑⴒⴓⴔⴕⴖⴗⴘⴙⴚⴛⴜⴝⴞⴟⴠⴡⴢⴣⴤⴥꙁꙃꙅꙇꙉꙋꙍꙏꙑꙓꙕꙗꙙꙛꙝꙟꙣꙥꙧꙩꙫꙭꚁꚃꚅꚇꚉꚋꚍꚏꚑꚓꚕꚗꜣꜥꜧꜩꜫꜭꜯꜳꜵꜷꜹꜻꜽꜿꝁꝃꝅꝇꝉꝋꝍꝏꝑꝓꝕꝗꝙꝛꝝꝟꝡꝣꝥꝧꝩꝫꝭꝯꝺꝼꝿꞁꞃꞅꞇꞌ';
-	const ALPHABET_UPPER = 'AÀÁÂÃÄÅĀĂĄǍǞǠǺȀȂȦḀẠẢẤẦẨẪẬẮẰẲẴẶⒶＡÆǢǼBḂḄḆⒷＢɃƁƂCÇĆĈĊČḈⅭⒸＣƇDĎḊḌḎḐḒⅮⒹＤǄǱĐƉƊƋÐEÈÉÊËĒĔĖĘĚȄȆȨḔḖḘḚḜẸẺẼẾỀỂỄỆⒺＥƎƏƐFḞⒻＦƑGĜĞĠĢǦǴḠⒼＧǤƓƔƢHĤȞḢḤḦḨḪⒽＨǶĦIÌÍÎÏĨĪĬĮǏȈȊḬḮỈỊⅠⒾＩⅡⅢĲⅣⅨƗƖJĴⒿＪKĶǨḰḲḴⓀＫƘLĹĻĽḶḸḺḼⅬⓁＬĿǇŁȽMḾṀṂⅯⓂＭNÑŃŅŇǸṄṆṈṊⓃＮǊƝȠŊOÒÓÔÕÖŌŎŐƠǑǪǬȌȎȪȬȮȰṌṎṐṒỌỎỐỒỔỖỘỚỜỞỠỢⓄＯŒØǾƆƟȢPṔṖⓅＰƤQⓆＱRŔŖŘȐȒṘṚṜṞⓇＲƦSŚŜŞŠȘṠṢṤṦṨⓈＳƩTŢŤȚṪṬṮṰⓉＴŦƬƮUÙÚÛÜŨŪŬŮŰŲƯǓǕǗǙǛȔȖṲṴṶṸṺỤỦỨỪỬỮỰⓊＵɄƜƱVṼṾⅤⓋＶⅥⅦⅧƲɅWŴẀẂẄẆẈⓌＷXẊẌⅩⓍＸⅪⅫYÝŸŶȲẎỲỴỶỸⓎＹƳZŹŻŽẐẒẔⓏＺƵȤǮƷƸȜÞǷƧƼƄΆΑἈἉἊἋἌἍἎἏᾺΆᾈᾉᾊᾋᾌᾍᾎᾏᾸᾹᾼΒΓΔΈΕἘἙἚἛἜἝῈΈϜϚΖΉΗἨἩἪἫἬἭἮἯῊΉᾘᾙᾚᾛᾜᾝᾞᾟῌΘΪἸἹἺἻἼἽἾἿῚΊῘῙΚϏΛΜΝΞΟΌὈὉὊὋὌὍῸΌΠϞϘΡῬΣϹΤΥΫΎὙὛὝὟῪΎῨῩΦΧΨΩΏὨὩὪὫὬὭὮὯῺΏᾨᾩᾪᾫᾬᾭᾮᾯῼϠϷϺϢϤϦϨϪϬϮАӐӒӘӚӔБВГҐҒҔДԀЂԂЃҘЕЀЁӖЄЖӁӜҖЗԄӞЅӠԆИЍӢҊӤІЇЙЈКҚӃҠҞҜЛӅЉԈМӍНӉҢӇҤЊԊОӦӨӪПҦҀРҎСԌҪТԎҬЋЌУӮЎӰӲҮҰѸФХҲҺѠѾѼѺЦҴЧӴҶӋҸҼҾЏШЩЪЫӸЬҌѢЭӬЮЯѤѦѪѨѬѮѰѲѴѶҨԱԲԳԴԵԶԷԸԹԺԻԼԽԾԿՀՁՂՃՄՅՆՇՈՉՊՋՌՍՎՏՐՑՒՓՔՕՖȻɁɆɈɊɌɎͰͲͶϽϾϿӀӶӺӼӾԐԒԔԖԘԚԜԞԠԢԤꝽⱣỺỼỾℲↃⰀⰁⰂⰃⰄⰅⰆⰇⰈⰉⰊⰋⰌⰍⰎⰏⰐⰑⰒⰓⰔⰕⰖⰗⰘⰙⰚⰛⰜⰝⰞⰟⰠⰡⰢⰣⰤⰥⰦⰧⰨⰩⰪⰫⰬⰭⰮⱠⱧⱩⱫⱲⱵⲀⲂⲄⲆⲈⲊⲌⲎⲐⲒⲔⲖⲘⲚⲜⲞⲠⲢⲤⲦⲨⲪⲬⲮⲰⲲⲴⲶⲸⲺⲼⲾⳀⳂⳄⳆⳈⳊⳌⳎⳐⳒⳔⳖⳘⳚⳜⳞⳠⳢⳫⳭႠႡႢႣႤႥႦႧႨႩႪႫႬႭႮႯႰႱႲႳႴႵႶႷႸႹႺႻႼႽႾႿჀჁჂჃჄჅꙀꙂꙄꙆꙈꙊꙌꙎꙐꙒꙔꙖꙘꙚꙜꙞꙢꙤꙦꙨꙪꙬꚀꚂꚄꚆꚈꚊꚌꚎꚐꚒꚔꚖꜢꜤꜦꜨꜪꜬꜮꜲꜴꜶꜸꜺꜼꜾꝀꝂꝄꝆꝈꝊꝌꝎꝐꝒꝔꝖꝘꝚꝜꝞꝠꝢꝤꝦꝨꝪꝬꝮꝹꝻꝾꞀꞂꞄꞆꞋ';
-
-	/** @var string Alphabet, in lower case, for the current locale. */
-	private static $alphabet_lower = 'abcdefghijklmnopqrstuvwxyz';
-
-	/** @var string Alphabet, in upper case, for the current locale. */
-	private static $alphabet_upper = 'ABCDEFGHIJKLMNOPQRSTUVWXYZ';
-
-	/** @var int[][] Character ranges used by each script. */
-	private static $scripts = [
-		['Latn', 0x0041, 0x005A], // a-z
-		['Latn', 0x0061, 0x007A], // A-Z
+	// These locales need special handling for the dotless letter I.
+	const DOTLESS_I_LOCALES = ['az', 'tr'];
+	const DOTLESS_I_TOLOWER = ['I' => 'ı', 'İ' => 'i'];
+	const DOTLESS_I_TOUPPER = ['ı' => 'I', 'i' => 'İ'];
+
+	// The ranges of characters used by each script.
+	const SCRIPT_CHARACTER_RANGES = [
+		['Latn', 0x0041, 0x005A],
+		['Latn', 0x0061, 0x007A],
 		['Latn', 0x0100, 0x02AF],
 		['Grek', 0x0370, 0x03FF],
 		['Cyrl', 0x0400, 0x052F],
@@ -75,26 +72,33 @@
 		['Hans', 0x20000, 0x2FA1F], // Mixed CJK, not just Hans
 	];
 
-	/** @var string[] Characters that are displayed in mirror form in RTL text. */
-	private static $mirror_characters = [
-		'('   => ')',
-		')'   => '(',
-		'['   => ']',
-		']'   => '[',
-		'{'   => '}',
-		'}'   => '{',
-		'<'   => '>',
-		'>'   => '<',
-		'‹'   => '›',
-		'›'   => '‹',
-		'«'   => '»',
-		'»'   => '«',
-		'﴾'   => '﴿',
-		'﴿'   => '﴾',
-		'“'   => '”',
-		'”'   => '“',
-		'‘'   => '’',
-		'’'   => '‘',
+	// Characters that are displayed in mirror form in RTL text.
+	const MIRROR_CHARACTERS = [
+		'(' => ')',
+		')' => '(',
+		'[' => ']',
+		']' => '[',
+		'{' => '}',
+		'}' => '{',
+		'<' => '>',
+		'>' => '<',
+		'‹' => '›',
+		'›' => '‹',
+		'«' => '»',
+		'»' => '«',
+		'﴾' => '﴿',
+		'﴿' => '﴾',
+		'“' => '”',
+		'”' => '“',
+		'‘' => '’',
+		'’' => '‘',
+	];
+
+	// Default list of locales to show in the menu.
+	const DEFAULT_LOCALES = [
+		'ar', 'bg', 'bs', 'ca', 'cs', 'da', 'de', 'el', 'en-GB', 'en-US', 'es',
+		'et', 'fi', 'fr', 'he', 'hr', 'hu', 'is', 'it', 'ka', 'lt', 'mr', 'nb',
+		'nl', 'nn', 'pl', 'pt', 'ru', 'sk', 'sv', 'tr', 'uk', 'vi', 'zh-Hans',
 	];
 
 	/** @var string Punctuation used to separate list items, typically a comma */
@@ -108,14 +112,10 @@
 	public static function activeLocales() {
 		$code_list = Site::getPreference('LANGUAGES');
 
-		if ($code_list) {
+		if (empty($code_list)) {
+			$codes = self::DEFAULT_LOCALES;
+		} else {
 			$codes = explode(',', $code_list);
-		} else {
-			$codes = [
-				'ar', 'bg', 'bs', 'ca', 'cs', 'da', 'de', 'el', 'en-GB', 'en-US', 'es',
-				'et', 'fi', 'fr', 'he', 'hr', 'hu', 'is', 'it', 'ka', 'lt', 'mr', 'nb',
-				'nl', 'nn', 'pl', 'pt', 'ru', 'sk', 'sv', 'tr', 'uk', 'vi', 'zh-Hans',
-			];
 		}
 
 		$locales = [];
@@ -399,14 +399,8 @@
 		// Create a translator
 		self::$translator = new Translator($translations, self::$locale->pluralRule());
 
-		// Alphabetic sorting sequence (upper-case letters), used by webtrees to sort strings
-		list(, self::$alphabet_upper) = explode('=', self::$translator->translate('ALPHABET_upper=ABCDEFGHIJKLMNOPQRSTUVWXYZ'));
-		// Alphabetic sorting sequence (lower-case letters), used by webtrees to sort strings
-		list(, self::$alphabet_lower) = explode('=', self::$translator->translate('ALPHABET_lower=abcdefghijklmnopqrstuvwxyz'));
-
-<<<<<<< HEAD
 		self::$list_separator = /* I18N: This punctuation is used to separate lists of items */ self::translate(', ');
-=======
+
 		// Create a collator
 		try {
 			// PHP 5.6 cannot catch errors, so test first
@@ -418,7 +412,6 @@
 		} catch (Exception $ex) {
 			// PHP-INTL is not installed?  We'll use a fallback later.
 		}
->>>>>>> 444a65ec
 
 		return self::$locale->languageTag();
 	}
@@ -539,7 +532,7 @@
 		}
 
 		// Mirrored characters
-		$text = strtr($text, self::$mirror_characters);
+		$text = strtr($text, self::MIRROR_CHARACTERS);
 
 		$reversed = '';
 		$digits   = '';
@@ -580,9 +573,7 @@
 	}
 
 	/**
-	 * UTF8 version of PHP::strcasecmp()
-	 *
-	 * Perform a case-insensitive comparison of two strings, using rules from the current locale
+	 * Perform a case-insensitive comparison of two strings.
 	 *
 	 * @param string $string1
 	 * @param string $string2
@@ -590,98 +581,38 @@
 	 * @return int
 	 */
 	public static function strcasecmp($string1, $string2) {
-		$strpos1 = 0;
-		$strpos2 = 0;
-		$strlen1 = strlen($string1);
-		$strlen2 = strlen($string2);
-		while ($strpos1 < $strlen1 && $strpos2 < $strlen2) {
-			$byte1 = ord($string1[$strpos1]);
-			$byte2 = ord($string2[$strpos2]);
-			if (($byte1 & 0xE0) === 0xC0) {
-				$chr1 = $string1[$strpos1++] . $string1[$strpos1++];
-			} elseif (($byte1 & 0xF0) === 0xE0) {
-				$chr1 = $string1[$strpos1++] . $string1[$strpos1++] . $string1[$strpos1++];
-			} else {
-				$chr1 = $string1[$strpos1++];
-			}
-			if (($byte2 & 0xE0) === 0xC0) {
-				$chr2 = $string2[$strpos2++] . $string2[$strpos2++];
-			} elseif (($byte2 & 0xF0) === 0xE0) {
-				$chr2 = $string2[$strpos2++] . $string2[$strpos2++] . $string2[$strpos2++];
-			} else {
-				$chr2 = $string2[$strpos2++];
-			}
-			if ($chr1 === $chr2) {
-				continue;
-			}
-			// Try the local alphabet first
-			$offset1 = strpos(self::$alphabet_lower, $chr1);
-			if ($offset1 === false) {
-				$offset1 = strpos(self::$alphabet_upper, $chr1);
-			}
-			$offset2 = strpos(self::$alphabet_lower, $chr2);
-			if ($offset2 === false) {
-				$offset2 = strpos(self::$alphabet_upper, $chr2);
-			}
-			if ($offset1 !== false && $offset2 !== false) {
-				if ($offset1 === $offset2) {
-					continue;
-				} else {
-					return $offset1 - $offset2;
-				}
-			}
-			// Try the global alphabet next
-			$offset1 = strpos(self::ALPHABET_LOWER, $chr1);
-			if ($offset1 === false) {
-				$offset1 = strpos(self::ALPHABET_UPPER, $chr1);
-			}
-			$offset2 = strpos(self::ALPHABET_LOWER, $chr2);
-			if ($offset2 === false) {
-				$offset2 = strpos(self::ALPHABET_UPPER, $chr2);
-			}
-			if ($offset1 !== false && $offset2 !== false) {
-				if ($offset1 === $offset2) {
-					continue;
-				} else {
-					return $offset1 - $offset2;
-				}
-			}
-			// Just compare by unicode order
-			return strcmp($chr1, $chr2);
-		}
-		// Shortest string comes first.
-		return ($strlen1 - $strpos1) - ($strlen2 - $strpos2);
-	}
-
-	/**
-	 * UTF8 version of PHP::strtolower()
-	 *
-	 * Convert a string to lower case, using the rules from the current locale
+		if (self::$collator instanceof Collator) {
+			return self::$collator->compare($string1, $string2);
+		} else {
+			return strcmp(self::strtolower($string1), self::strtolower($string2));
+		}
+	}
+
+	/**
+	 * Convert a string to lower case.
 	 *
 	 * @param string $string
 	 *
 	 * @return string
 	 */
 	public static function strtolower($string) {
-		if (self::$locale->language()->code() === 'tr' || self::$locale->language()->code() === 'az') {
-			$string = strtr($string, ['I' => 'ı', 'İ' => 'i']);
+		if (in_array(self::$locale->language()->code(), self::DOTLESS_I_LOCALES)) {
+			$string = strtr($string, self::DOTLESS_I_TOLOWER);
 		}
 
 		return mb_strtolower($string);
 	}
 
 	/**
-	 * UTF8 version of PHP::strtoupper()
-	 *
-	 * Convert a string to upper case, using the rules from the current locale
+	 * Convert a string to upper case.
 	 *
 	 * @param string $string
 	 *
 	 * @return string
 	 */
 	public static function strtoupper($string) {
-		if (self::$locale->language()->code() === 'tr' || self::$locale->language()->code() === 'az') {
-			$string = strtr($string, ['ı' => 'I', 'i' => 'İ']);
+		if (in_array(self::$locale->language()->code(), self::DOTLESS_I_LOCALES)) {
+			$string = strtr($string, self::DOTLESS_I_TOUPPER);
 		}
 
 		return mb_strtoupper($string);
@@ -740,7 +671,7 @@
 				return 'Latn';
 			}
 
-			foreach (self::$scripts as $range) {
+			foreach (self::SCRIPT_CHARACTER_RANGES as $range) {
 				if ($code_point >= $range[1] && $code_point <= $range[2]) {
 					return $range[0];
 				}
