<?php

/**
 * webtrees: online genealogy
 * Copyright (C) 2021 webtrees development team
 * This program is free software: you can redistribute it and/or modify
 * it under the terms of the GNU General Public License as published by
 * the Free Software Foundation, either version 3 of the License, or
 * (at your option) any later version.
 * This program is distributed in the hope that it will be useful,
 * but WITHOUT ANY WARRANTY; without even the implied warranty of
 * MERCHANTABILITY or FITNESS FOR A PARTICULAR PURPOSE. See the
 * GNU General Public License for more details.
 * You should have received a copy of the GNU General Public License
 * along with this program. If not, see <https://www.gnu.org/licenses/>.
 */

declare(strict_types=1);

namespace Fisharebest\Webtrees;

use Closure;
use LogicException;
use Psr\Http\Message\ServerRequestInterface;

use function array_reduce;
use function ctype_digit;
use function is_array;
use function is_int;
use function is_string;
use function parse_url;
use function str_starts_with;

/**
 * Validate a parameter from an HTTP request
 */
class Validator
{
    /** @var array<string|array> */
    private array $parameters;

    /** @var array<Closure> */
    private array $rules = [];

    /**
     * @param array<string|array> $parameters
     */
    public function __construct(array $parameters)
    {
        $this->parameters = $parameters;
    }

    /**
     * @param ServerRequestInterface $request
     *
     * @return self
     */
    public static function parsedBody(ServerRequestInterface $request): self
    {
        return new self((array) $request->getParsedBody());
    }

    /**
     * @param ServerRequestInterface $request
     *
     * @return self
     */
    public static function queryParams(ServerRequestInterface $request): self
    {
        return new self($request->getQueryParams());
    }

    /**
     * @param int $minimum
     * @param int $maximum
     *
     * @return self
     */
    public function isBetween(int $minimum, int $maximum): self
    {
        $this->rules[] = static function ($value) use ($minimum, $maximum): ?int {
            if (is_int($value)) {
                if ($value < $minimum || $value > $maximum) {
                    return null;
                }

                return $value;
            }

            throw new LogicException('Validator::isBetween() can only be used for integers');
        };

        return $this;
    }

    public function localUrl(string $base_url): self
    {
        $this->rules[] = static function ($value) use ($base_url): ?string {
            if (is_string($value)) {
                $value_info    = parse_url($value);
                $base_url_info = parse_url($base_url);

                if (!is_array($base_url_info)) {
                    throw new LogicException(__METHOD__ . ' needs a valid URL');
                }

                if (is_array($value_info)) {
                    $scheme_ok = ($value_info['scheme'] ?? 'http') === ($base_url_info['scheme'] ?? 'http');
                    $host_ok   = ($value_info['host'] ?? '') === ($base_url_info['host'] ?? '');
                    $port_ok   = ($value_info['port'] ?? '') === ($base_url_info['port'] ?? '');
                    $user_ok   = ($value_info['user'] ?? '') === ($base_url_info['user'] ?? '');
                    $path_ok   = str_starts_with($value_info['path'] ?? '/', $base_url_info['path'] ?? '/');

                    if ($scheme_ok && $host_ok && $port_ok && $user_ok && $path_ok) {
                        return $value;
                    }
                }

                return null;
            }

            throw new LogicException(__METHOD__ . ' can only be used for strings');
        };

        return $this;
    }

    /**
     * @param string $parameter
     *
     * @return array<string>
     */
    public function array(string $parameter): array
    {
        $value = $this->parameters[$parameter] ?? null;

        if (!is_array($value)) {
            $value = [];
        }

<<<<<<< HEAD
        return array_reduce($this->rules, static fn ($rule) => $rule($value), $value);
=======
        return array_reduce($this->rules, static fn ($value, $rule) => $rule($value), $value);
>>>>>>> fcbce9d8
    }

    /**
     * @param string $parameter
     *
     * @return int|null
     */
    public function integer(string $parameter): ?int
    {
        $value = $this->parameters[$parameter] ?? null;

        if (is_string($value) && ctype_digit($value)) {
            $value = (int) $value;
        } else {
            $value = null;
        }

<<<<<<< HEAD
        return array_reduce($this->rules, static fn ($rule) => $rule($value), $value);
=======
        return array_reduce($this->rules, static fn ($value, $rule) => $rule($value), $value);
>>>>>>> fcbce9d8
    }

    /**
     * @param string $parameter
     *
     * @return string|null
     */
    public function string(string $parameter): ?string
    {
        $value = $this->parameters[$parameter] ?? null;

        if (!is_string($value)) {
            $value = null;
        }

        return array_reduce($this->rules, static fn ($value, $rule) => $rule($value), $value);
    }
}<|MERGE_RESOLUTION|>--- conflicted
+++ resolved
@@ -138,11 +138,7 @@
             $value = [];
         }
 
-<<<<<<< HEAD
-        return array_reduce($this->rules, static fn ($rule) => $rule($value), $value);
-=======
         return array_reduce($this->rules, static fn ($value, $rule) => $rule($value), $value);
->>>>>>> fcbce9d8
     }
 
     /**
@@ -160,11 +156,7 @@
             $value = null;
         }
 
-<<<<<<< HEAD
-        return array_reduce($this->rules, static fn ($rule) => $rule($value), $value);
-=======
         return array_reduce($this->rules, static fn ($value, $rule) => $rule($value), $value);
->>>>>>> fcbce9d8
     }
 
     /**
