--- conflicted
+++ resolved
@@ -1710,7 +1710,6 @@
 					default:
 					return I18N::translate('great ×%s aunt/uncle', I18N::number($up - 1));
 					}
-<<<<<<< HEAD
 				default:
 					// Different languages have different rules for naming generations.
 					// An English great ×12 uncle is a Danish great ×10 uncle.
@@ -1755,8 +1754,6 @@
 								default:
 									return I18N::translate('great ×%s aunt/uncle', I18N::number($up - 1));
 							}
-=======
->>>>>>> 1f918143
 					}
 			}
 		}
@@ -1928,7 +1925,6 @@
 					default:
 					return I18N::translate('great ×%s nephew/niece', I18N::number($down - 2));
 					}
-<<<<<<< HEAD
 				default:
 					// Different languages have different rules for naming generations.
 					// An English great ×12 nephew is a Polish great ×11 nephew.
@@ -1985,8 +1981,6 @@
 								default:
 									return I18N::translate('great ×%s nephew/niece', I18N::number($down - 2));
 							}
-=======
->>>>>>> 1f918143
 					}
 			}
 		}
@@ -2235,32 +2229,32 @@
 					return self::cousinName2($cousin + 1, $sex2, self::getRelationshipNameFromPath('sib' . $descent, null, null));
 				} else {
 					switch ($sex2) {
-					case 'M':
-					return self::cousinName2($cousin + 1, $sex2, self::getRelationshipNameFromPath('bro' . $descent, null, null));
-					case 'F':
-					return self::cousinName2($cousin + 1, $sex2, self::getRelationshipNameFromPath('sis' . $descent, null, null));
-					default:
-					return self::cousinName2($cousin + 1, $sex2, self::getRelationshipNameFromPath('sib' . $descent, null, null));
-					}
-<<<<<<< HEAD
-				case 'de':
-					// Source: Richard Cissee. https://de.wikipedia.org/wiki/Verwandtschaftsbeziehung
-					if ($down == $up) {
-						return self::cousinName($cousin, $sex2);
-					} elseif ($down < $up) {
-						$relevantAscent = substr($ascent, $cousin*3);
-						switch ($sex2) {							
-							case 'M':
-								return self::cousinName3($cousin + 1, $sex2, self::getRelationshipNameFromPath($relevantAscent.'bro', null, null));
-							case 'F':
-								return self::cousinName3($cousin + 1, $sex2, self::getRelationshipNameFromPath($relevantAscent.'sis', null, null));
-							default:
-								return self::cousinName3($cousin + 1, $sex2, self::getRelationshipNameFromPath($relevantAscent.'sib', null, null));
-						}
-					} else {
-						$relevantDescent = substr($descent, $cousin*3);
-						return self::cousinName3($cousin + 1, $sex2, self::getRelationshipNameFromPath('sib' . $relevantDescent, null, null));
-					}	
+						case 'M':
+							return self::cousinName2($cousin + 1, $sex2, self::getRelationshipNameFromPath('bro' . $descent, null, null));
+						case 'F':
+							return self::cousinName2($cousin + 1, $sex2, self::getRelationshipNameFromPath('sis' . $descent, null, null));
+						default:
+							return self::cousinName2($cousin + 1, $sex2, self::getRelationshipNameFromPath('sib' . $descent, null, null));
+					}
+				}
+			case 'de':
+				// Source: Richard Cissee. https://de.wikipedia.org/wiki/Verwandtschaftsbeziehung
+				if ($down == $up) {
+					return self::cousinName($cousin, $sex2);
+				} elseif ($down < $up) {
+					$relevantAscent = substr($ascent, $cousin*3);
+					switch ($sex2) {							
+						case 'M':
+							return self::cousinName3($cousin + 1, $sex2, self::getRelationshipNameFromPath($relevantAscent.'bro', null, null));
+						case 'F':
+							return self::cousinName3($cousin + 1, $sex2, self::getRelationshipNameFromPath($relevantAscent.'sis', null, null));
+						default:
+							return self::cousinName3($cousin + 1, $sex2, self::getRelationshipNameFromPath($relevantAscent.'sib', null, null));
+					}
+				} else {
+					$relevantDescent = substr($descent, $cousin*3);
+					return self::cousinName3($cousin + 1, $sex2, self::getRelationshipNameFromPath('sib' . $relevantDescent, null, null));
+				}
 				case 'en_AU': // See: http://en.wikipedia.org/wiki/File:CousinTree.svg
 				case 'en_GB':
 				case 'en_US':
@@ -2300,48 +2294,46 @@
 								/* I18N: %1$s=“fifth cousin”, etc., %2$s>=4 */
 								return I18N::translate('%1$s %2$s times removed descending', self::cousinName($cousin, $sex2), I18N::number($removed));
 							}
-=======
->>>>>>> 1f918143
 					}
 			case 'en_AU': // See: http://en.wikipedia.org/wiki/File:CousinTree.svg
 			case 'en_GB':
 			case 'en_US':
 			default:
 				switch ($removed) {
-				case 0:
-				return self::cousinName($cousin, $sex2);
-				case 1:
-				if ($up > $down) {
-				/* I18N: %s=“fifth cousin”, etc. http://www.ancestry.com/learn/library/article.aspx?article=2856 */
-				return I18N::translate('%s once removed ascending', self::cousinName($cousin, $sex2));
-				} else {
-				/* I18N: %s=“fifth cousin”, etc. http://www.ancestry.com/learn/library/article.aspx?article=2856 */
-				return I18N::translate('%s once removed descending', self::cousinName($cousin, $sex2));
-				}
-				case 2:
-				if ($up > $down) {
-				/* I18N: %s=“fifth cousin”, etc. */
-				return I18N::translate('%s twice removed ascending', self::cousinName($cousin, $sex2));
-				} else {
-				/* I18N: %s=“fifth cousin”, etc. */
-				return I18N::translate('%s twice removed descending', self::cousinName($cousin, $sex2));
-				}
-				case 3:
-				if ($up > $down) {
-				/* I18N: %s=“fifth cousin”, etc. */
-				return I18N::translate('%s three times removed ascending', self::cousinName($cousin, $sex2));
-				} else {
-				/* I18N: %s=“fifth cousin”, etc. */
-				return I18N::translate('%s three times removed descending', self::cousinName($cousin, $sex2));
-				}
-				default:
-				if ($up > $down) {
-				/* I18N: %1$s=“fifth cousin”, etc., %2$s>=4 */
-				return I18N::translate('%1$s %2$s times removed ascending', self::cousinName($cousin, $sex2), I18N::number($removed));
-				} else {
-				/* I18N: %1$s=“fifth cousin”, etc., %2$s>=4 */
-				return I18N::translate('%1$s %2$s times removed descending', self::cousinName($cousin, $sex2), I18N::number($removed));
-				}
+					case 0:
+						return self::cousinName($cousin, $sex2);
+					case 1:
+						if ($up > $down) {
+							/* I18N: %s=“fifth cousin”, etc. http://www.ancestry.com/learn/library/article.aspx?article=2856 */
+							return I18N::translate('%s once removed ascending', self::cousinName($cousin, $sex2));
+						} else {
+							/* I18N: %s=“fifth cousin”, etc. http://www.ancestry.com/learn/library/article.aspx?article=2856 */
+							return I18N::translate('%s once removed descending', self::cousinName($cousin, $sex2));
+						}
+					case 2:
+						if ($up > $down) {
+							/* I18N: %s=“fifth cousin”, etc. */
+							return I18N::translate('%s twice removed ascending', self::cousinName($cousin, $sex2));
+						} else {
+							/* I18N: %s=“fifth cousin”, etc. */
+							return I18N::translate('%s twice removed descending', self::cousinName($cousin, $sex2));
+						}
+					case 3:
+						if ($up > $down) {
+							/* I18N: %s=“fifth cousin”, etc. */
+							return I18N::translate('%s three times removed ascending', self::cousinName($cousin, $sex2));
+						} else {
+							/* I18N: %s=“fifth cousin”, etc. */
+							return I18N::translate('%s three times removed descending', self::cousinName($cousin, $sex2));
+						}
+					default:
+						if ($up > $down) {
+							/* I18N: %1$s=“fifth cousin”, etc., %2$s>=4 */
+							return I18N::translate('%1$s %2$s times removed ascending', self::cousinName($cousin, $sex2), I18N::number($removed));
+						} else {
+							/* I18N: %1$s=“fifth cousin”, etc., %2$s>=4 */
+							return I18N::translate('%1$s %2$s times removed descending', self::cousinName($cousin, $sex2), I18N::number($removed));
+						}
 				}
 			}
 		}
@@ -2398,7 +2390,7 @@
 		self::$relationshipsCache[$path] = $relationship;
 
 		return $relationship;
-	}
+	}}
 
 	/**
 	 * Function to build an URL querystring from GET variables
