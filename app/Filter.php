<?php
namespace Fisharebest\Webtrees;

/**
 * webtrees: online genealogy
 * Copyright (C) 2015 webtrees development team
 * This program is free software: you can redistribute it and/or modify
 * it under the terms of the GNU General Public License as published by
 * the Free Software Foundation, either version 3 of the License, or
 * (at your option) any later version.
 * This program is distributed in the hope that it will be useful,
 * but WITHOUT ANY WARRANTY; without even the implied warranty of
 * MERCHANTABILITY or FITNESS FOR A PARTICULAR PURPOSE. See the
 * GNU General Public License for more details.
 * You should have received a copy of the GNU General Public License
 * along with this program. If not, see <http://www.gnu.org/licenses/>.
 */

use HTMLPurifier;
use HTMLPurifier_Config;
use Michelf\MarkdownExtra;

/**
 * Class Filter - Filter/escape/validate input and output
 */
class Filter {
	// REGEX to match a URL
	// Some versions of RFC3987 have an appendix B which gives the following regex
	// (([^:/?#]+):)?(//([^/?#]*))?([^?#]*)(\?([^#]*))?(#(.*))?
	// This matches far too much while a “precise” regex is several pages long.
	// This is a compromise.
	const URL_REGEX = '((https?|ftp]):)(//([^\s/?#<>]*))?([^\s?#<>]*)(\?([^\s#<>]*))?(#[^\s?#<>]+)?';

	/**
	 * Escape a string for use in HTML
	 *
	 * @param string $string
	 *
	 * @return string
	 */
	public static function escapeHtml($string) {
		if (defined('ENT_SUBSTITUTE')) {
			// PHP5.4 allows us to substitute invalid UTF8 sequences
			return htmlspecialchars($string, ENT_QUOTES | ENT_SUBSTITUTE, 'UTF-8');
		} else {
			return htmlspecialchars($string, ENT_QUOTES, 'UTF-8');
		}
	}

	/**
	 * Escape a string for use in a URL
	 *
	 * @param string $string
	 *
	 * @return string
	 */
	public static function escapeUrl($string) {
		return rawurlencode($string);
	}

	/**
	 * Escape a string for use in Javascript
	 *
	 * @param string $string
	 *
	 * @return string
	 */
	public static function escapeJs($string) {
		return preg_replace_callback('/[^A-Za-z0-9,. _]/Su', function ($x) {
			if (strlen($x[0]) == 1) {
				return sprintf('\\x%02X', ord($x[0]));
			} elseif (function_exists('iconv')) {
				return sprintf('\\u%04s', strtoupper(bin2hex(iconv('UTF-8', 'UTF-16BE', $x[0]))));
			} elseif (function_exists('mb_convert_encoding')) {
				return sprintf('\\u%04s', strtoupper(bin2hex(mb_convert_encoding($x[0], 'UTF-16BE', 'UTF-8'))));
			} else {
				return $x[0];
			}
		}, $string);
	}

	/**
	 * Escape a string for use in a SQL "LIKE" clause
	 *
	 * @param string $string
	 *
	 * @return string
	 */
	public static function escapeLike($string) {
		return strtr(
			$string,
			array(
				'\\' => '\\\\',
				'%'  => '\%',
				'_'  => '\_',
			)
		);
	}

	/**
	 * Unescape an HTML string, giving just the literal text
	 *
	 * @param string $string
	 *
	 * @return string
	 */
	public static function unescapeHtml($string) {
		return html_entity_decode(strip_tags($string), ENT_QUOTES, 'UTF-8');
	}

	/**
	 * Format block-level text such as notes or transcripts, etc.
	 *
	 * @param string  $text
	 * @param Tree $WT_TREE
	 *
	 * @return string
	 */
	public static function formatText($text, Tree $WT_TREE) {
		switch ($WT_TREE->getPreference('FORMAT_TEXT')) {
		case 'markdown':
			return '<div class="markdown" dir="auto">' . self::markdown($text) . '</div>';
		default:
			return '<div style="white-space: pre-wrap;" dir="auto">' . self::expandUrls($text) . '</div>';
		}
	}

	/**
	 * Escape a string for use in HTML, and additionally convert URLs to links.
	 *
	 * @param string $text
	 *
	 * @return string
	 */
	public static function expandUrls($text) {
		return preg_replace_callback(
			'/' . addcslashes('(?!>)' . self::URL_REGEX . '(?!</a>)', '/') . '/i',
			function ($m) {
				return '<a href="' . $m[0] . '" target="_blank">' . $m[0] . '</a>';
			},
			self::escapeHtml($text)
		);
	}

	/**
	 * Format a block of text, using "Markdown".
	 *
	 * @param string $text
	 *
	 * @return string
	 */
	public static function markdown($text) {
		$parser                       = new MarkdownExtra;
		$parser->empty_element_suffix = '>';
		$parser->no_markup            = true;
		$text                         = $parser->transform($text);

		// HTMLPurifier needs somewhere to write temporary files
		$HTML_PURIFIER_CACHE_DIR = WT_DATA_DIR . 'html_purifier_cache';

		if (!is_dir($HTML_PURIFIER_CACHE_DIR)) {
			mkdir($HTML_PURIFIER_CACHE_DIR);
		}

		$config = HTMLPurifier_Config::createDefault();
		$config->set('Cache.SerializerPath', $HTML_PURIFIER_CACHE_DIR);
		$purifier = new HTMLPurifier($config);
		$text     = $purifier->purify($text);

		return $text;
	}

	/**
	 * Validate INPUT parameters
	 *
	 * @param string      $source
	 * @param string      $variable
	 * @param string|null $regexp
	 * @param string|null $default
	 *
	 * @return string|null
	 */
	private static function input($source, $variable, $regexp = null, $default = null) {
		if ($regexp) {
			return filter_input(
				$source,
				$variable,
				FILTER_VALIDATE_REGEXP,
				array(
					'options' => array(
						'regexp'  => '/^(' . $regexp . ')$/u',
						'default' => $default,
					),
				)
			);
		} else {
			$tmp = filter_input(
				$source,
				$variable,
				FILTER_CALLBACK,
				array(
					'options' => function ($x) {
						return mb_check_encoding($x, 'UTF-8') ? $x : false;
					},
				)
			);

			return ($tmp === null || $tmp === false) ? $default : $tmp;
		}
	}

	/**
	 * Validate array INPUT parameters
	 *
	 * @param string      $source
	 * @param string      $variable
	 * @param string|null $regexp
	 * @param string|null $default
	 *
	 * @return string[]
	 */
	private static function inputArray($source, $variable, $regexp = null, $default = null) {
		if ($regexp) {
			// PHP5.3 requires the $tmp variable
			$tmp = filter_input_array(
				$source,
				array(
					$variable => array(
						'flags'   => FILTER_REQUIRE_ARRAY,
						'filter'  => FILTER_VALIDATE_REGEXP,
						'options' => array(
							'regexp'  => '/^(' . $regexp . ')$/u',
							'default' => $default,
						),
					),
				)
			);
<<<<<<< HEAD
			return isset($tmp[$variable]) ? $tmp[$variable] : array();
=======

			return $tmp[$variable] ?: array();
>>>>>>> 238d6f46
		} else {
			// PHP5.3 requires the $tmp variable
			$tmp = filter_input_array(
				$source,
				array(
					$variable => array(
						'flags'   => FILTER_REQUIRE_ARRAY,
						'filter'  => FILTER_CALLBACK,
						'options' => function ($x) {
							return !function_exists('mb_convert_encoding') || mb_check_encoding($x, 'UTF-8') ? $x : false;
						},
					),
				)
			);
<<<<<<< HEAD
			return isset($tmp[$variable]) ? $tmp[$variable] : array();
=======

			return $tmp[$variable] ?: array();
>>>>>>> 238d6f46
		}
	}

	/**
	 * Validate GET parameters
	 *
	 * @param string      $variable
	 * @param string|null $regexp
	 * @param string|null $default
	 *
	 * @return null|string
	 */
	public static function get($variable, $regexp = null, $default = null) {
		return self::input(INPUT_GET, $variable, $regexp, $default);
	}

	/**
	 * Validate array GET parameters
	 *
	 * @param string      $variable
	 * @param string|null $regexp
	 * @param string|null $default
	 *
	 * @return string[]
	 */
	public static function getArray($variable, $regexp = null, $default = null) {
		return self::inputArray(INPUT_GET, $variable, $regexp, $default);
	}

	/**
	 * Validate boolean GET parameters
	 *
	 * @param string $variable
	 *
	 * @return bool
	 */
	public static function getBool($variable) {
		return (bool) filter_input(INPUT_GET, $variable, FILTER_VALIDATE_BOOLEAN);
	}

	/**
	 * Validate integer GET parameters
	 *
	 * @param string $variable
	 * @param int    $min
	 * @param int    $max
	 * @param int    $default
	 *
	 * @return int
	 */
	public static function getInteger($variable, $min = 0, $max = PHP_INT_MAX, $default = 0) {
		return filter_input(INPUT_GET, $variable, FILTER_VALIDATE_INT, array('options' => array('min_range' => $min, 'max_range' => $max, 'default' => $default)));
	}

	/**
	 * Validate email GET parameters
	 *
	 * @param string      $variable
	 * @param string|null $default
	 *
	 * @return null|string
	 */
	public static function getEmail($variable, $default = null) {
		return filter_input(INPUT_GET, $variable, FILTER_VALIDATE_EMAIL) ?: $default;
	}

	/**
	 * Validate URL GET parameters
	 *
	 * @param string      $variable
	 * @param string|null $default
	 *
	 * @return null|string
	 */
	public static function getUrl($variable, $default = null) {
		return filter_input(INPUT_GET, $variable, FILTER_VALIDATE_URL) ?: $default;
	}

	/**
	 * Validate POST parameters
	 *
	 * @param string      $variable
	 * @param string|null $regexp
	 * @param string|null $default
	 *
	 * @return null|string
	 */
	public static function post($variable, $regexp = null, $default = null) {
		return self::input(INPUT_POST, $variable, $regexp, $default);
	}

	/**
	 * Validate array POST parameters
	 *
	 * @param string      $variable
	 * @param string|null $regexp
	 * @param string|null $default
	 *
	 * @return string[]
	 */
	public static function postArray($variable, $regexp = null, $default = null) {
		return self::inputArray(INPUT_POST, $variable, $regexp, $default);
	}

	/**
	 * Validate boolean POST parameters
	 *
	 * @param string $variable
	 *
	 * @return bool
	 */
	public static function postBool($variable) {
		return (bool) filter_input(INPUT_POST, $variable, FILTER_VALIDATE_BOOLEAN);
	}

	/**
	 * Validate integer POST parameters
	 *
	 * @param string $variable
	 * @param int    $min
	 * @param int    $max
	 * @param int    $default
	 *
	 * @return int
	 */
	public static function postInteger($variable, $min = 0, $max = PHP_INT_MAX, $default = 0) {
		return filter_input(INPUT_POST, $variable, FILTER_VALIDATE_INT, array('options' => array('min_range' => $min, 'max_range' => $max, 'default' => $default)));
	}

	/**
	 * Validate email POST parameters
	 *
	 * @param string      $variable
	 * @param string|null $default
	 *
	 * @return null|string
	 */
	public static function postEmail($variable, $default = null) {
		return filter_input(INPUT_POST, $variable, FILTER_VALIDATE_EMAIL) ?: $default;
	}

	/**
	 * Validate URL GET parameters
	 *
	 * @param string      $variable
	 * @param string|null $default
	 *
	 * @return null|string
	 */
	public static function postUrl($variable, $default = null) {
		return filter_input(INPUT_POST, $variable, FILTER_VALIDATE_URL) ?: $default;
	}

	/**
	 * Validate COOKIE parameters
	 *
	 * @param string      $variable
	 * @param string|null $regexp
	 * @param string|null $default
	 *
	 * @return null|string
	 */
	public static function cookie($variable, $regexp = null, $default = null) {
		return self::input(INPUT_COOKIE, $variable, $regexp, $default);
	}

	/**
	 * Validate SERVER parameters
	 *
	 * @param string      $variable
	 * @param string|null $regexp
	 * @param string|null $default
	 *
	 * @return null|string
	 */
	public static function server($variable, $regexp = null, $default = null) {
		// On some servers, variables that are present in $_SERVER cannot be
		// found via filter_input(INPUT_SERVER).  Instead, they are found via
		// filter_input(INPUT_ENV).  Since we cannot rely on filter_input(),
		// we must use the superglobal directly.
		if (array_key_exists($variable, $_SERVER) && ($regexp === null || preg_match('/^(' . $regexp . ')$/',
$_SERVER[$variable]))) {
			return $_SERVER[$variable];
		} else {
			return $default;
		}
	}

	/**
	 * Cross-Site Request Forgery tokens - ensure that the user is submitting
	 * a form that was generated by the current session.
	 *
	 * @return string
	 */
	public static function getCsrfToken() {
		if (!Session::has('CSRF_TOKEN')) {
			$charset    = 'ABCDEFGHIJKLMNOPQRSTUVWXYZabcedfghijklmnopqrstuvwxyz0123456789';
			$csrf_token = '';
			for ($n = 0; $n < 32; ++$n) {
				$csrf_token .= substr($charset, mt_rand(0, 61), 1);
			}
			Session::put('CSRF_TOKEN', $csrf_token);
		}

		return Session::get('CSRF_TOKEN');
	}

	/**
	 * Generate an <input> element - to protect the current form from CSRF attacks.
	 *
	 * @return string
	 */
	public static function getCsrf() {
		return '<input type="hidden" name="csrf" value="' . self::getCsrfToken() . '">';
	}

	/**
	 * Check that the POST request contains the CSRF token generated above.
	 *
	 * @return bool
	 */
	public static function checkCsrf() {
		if (self::post('csrf') !== self::getCsrfToken()) {
			// Oops.  Something is not quite right
			Log::addAuthenticationLog('CSRF mismatch - session expired or malicious attack');
			FlashMessages::addMessage(I18N::translate('This form has expired.  Try again.'), 'error');

			return false;
		}

		return true;
	}
}<|MERGE_RESOLUTION|>--- conflicted
+++ resolved
@@ -235,12 +235,8 @@
 					),
 				)
 			);
-<<<<<<< HEAD
-			return isset($tmp[$variable]) ? $tmp[$variable] : array();
-=======
 
 			return $tmp[$variable] ?: array();
->>>>>>> 238d6f46
 		} else {
 			// PHP5.3 requires the $tmp variable
 			$tmp = filter_input_array(
@@ -255,12 +251,8 @@
 					),
 				)
 			);
-<<<<<<< HEAD
-			return isset($tmp[$variable]) ? $tmp[$variable] : array();
-=======
 
 			return $tmp[$variable] ?: array();
->>>>>>> 238d6f46
 		}
 	}
 
