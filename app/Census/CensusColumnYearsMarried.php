--- conflicted
+++ resolved
@@ -46,13 +46,8 @@
 
         if ($marriage_date === null) {
             return '';
-<<<<<<< HEAD
-=======
-        } else {
-            return (string) Date::getAgeYears($marriage_date, $this->date());
->>>>>>> db7bb364
         }
 
-        return (string)Date::getAge($marriage_date, $this->date(), 0);
+        return (string) Date::getAgeYears($marriage_date, $this->date());
     }
 }