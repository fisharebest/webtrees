<?php
/**
 * webtrees: online genealogy
 * Copyright (C) 2018 webtrees development team
 * This program is free software: you can redistribute it and/or modify
 * it under the terms of the GNU General Public License as published by
 * the Free Software Foundation, either version 3 of the License, or
 * (at your option) any later version.
 * This program is distributed in the hope that it will be useful,
 * but WITHOUT ANY WARRANTY; without even the implied warranty of
 * MERCHANTABILITY or FITNESS FOR A PARTICULAR PURPOSE. See the
 * GNU General Public License for more details.
 * You should have received a copy of the GNU General Public License
 * along with this program. If not, see <http://www.gnu.org/licenses/>.
 */

namespace Fisharebest\Webtrees\Census;

use Fisharebest\Webtrees\Date;
use Fisharebest\Webtrees\Individual;

/**
 * The age of a female individual (rounded down to the nearest 5 years).
 */
class CensusColumnAgeFemale5Years extends AbstractCensusColumn implements CensusColumnInterface
{
    /**
     * Generate the likely value of this census column, based on available information.
     *
     * @param Individual $individual
     * @param Individual $head
     *
     * @return string
     */
    public function generate(Individual $individual, Individual $head): string
    {
        if ($individual->getSex() === 'M') {
            return '';
<<<<<<< HEAD
        }
=======
        } else {
            $years = Date::getAgeYears($individual->getEstimatedBirthDate(), $this->date());
            if ($years > 15) {
                $years -= $years % 5;
            }
>>>>>>> db7bb364

        $years = Date::getAge($individual->getEstimatedBirthDate(), $this->date(), 0);
        if ($years > 15) {
            $years -= $years % 5;
        }

        return (string)$years;
    }
}<|MERGE_RESOLUTION|>--- conflicted
+++ resolved
@@ -36,21 +36,13 @@
     {
         if ($individual->getSex() === 'M') {
             return '';
-<<<<<<< HEAD
         }
-=======
-        } else {
-            $years = Date::getAgeYears($individual->getEstimatedBirthDate(), $this->date());
-            if ($years > 15) {
-                $years -= $years % 5;
-            }
->>>>>>> db7bb364
 
-        $years = Date::getAge($individual->getEstimatedBirthDate(), $this->date(), 0);
+        $years = Date::getAgeYears($individual->getEstimatedBirthDate(), $this->date());
         if ($years > 15) {
             $years -= $years % 5;
         }
 
-        return (string)$years;
+        return (string) $years;
     }
 }