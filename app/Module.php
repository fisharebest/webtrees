--- conflicted
+++ resolved
@@ -35,15 +35,9 @@
 	 *
 	 * @param string $directory Where is this module installed
 	 */
-<<<<<<< HEAD
-	public function __toString() {
-		// If a derived class has failed to call parent::__construct() then choose a default name
-		return $this->_title ? $this->_title : get_class();
-=======
 	public function __construct($directory) {
 		$this->directory = $directory;
 		$this->title     = $this->getTitle();
->>>>>>> f1efeebc
 	}
 
 	/**
