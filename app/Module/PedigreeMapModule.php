<?php

/**
 * webtrees: online genealogy
 * Copyright (C) 2019 webtrees development team
 * This program is free software: you can redistribute it and/or modify
 * it under the terms of the GNU General Public License as published by
 * the Free Software Foundation, either version 3 of the License, or
 * (at your option) any later version.
 * This program is distributed in the hope that it will be useful,
 * but WITHOUT ANY WARRANTY; without even the implied warranty of
 * MERCHANTABILITY or FITNESS FOR A PARTICULAR PURPOSE. See the
 * GNU General Public License for more details.
 * You should have received a copy of the GNU General Public License
 * along with this program. If not, see <http://www.gnu.org/licenses/>.
 */

declare(strict_types=1);

namespace Fisharebest\Webtrees\Module;

use Aura\Router\RouterContainer;
use Fig\Http\Message\RequestMethodInterface;
use Fig\Http\Message\StatusCodeInterface;
use Fisharebest\Webtrees\Auth;
use Fisharebest\Webtrees\Fact;
use Fisharebest\Webtrees\Functions\Functions;
use Fisharebest\Webtrees\Gedcom;
use Fisharebest\Webtrees\I18N;
use Fisharebest\Webtrees\Individual;
use Fisharebest\Webtrees\Location;
use Fisharebest\Webtrees\Menu;
use Fisharebest\Webtrees\Services\ChartService;
use Fisharebest\Webtrees\Tree;
use Psr\Http\Message\ResponseInterface;
use Psr\Http\Message\ServerRequestInterface;
use Psr\Http\Server\RequestHandlerInterface;

use function app;
use function array_key_exists;
use function assert;
use function count;
use function intdiv;
use function is_string;
use function redirect;
use function response;
use function route;
use function strip_tags;
use function ucfirst;
use function view;

/**
 * Class PedigreeMapModule
 */
class PedigreeMapModule extends AbstractModule implements ModuleChartInterface, RequestHandlerInterface
{
    use ModuleChartTrait;

    protected const ROUTE_URL  = '/tree/{tree}/pedigree-map-{generations}/{xref}';

    // Defaults
    public const DEFAULT_GENERATIONS = '4';
    public const DEFAULT_PARAMETERS  = [
        'generations' => self::DEFAULT_GENERATIONS,
    ];

    // Limits
    public const MAXIMUM_GENERATIONS = 10;
    private const MINZOOM            = 2;

    // CSS colors for each generation
    private const COLORS = [
        'Red',
        'Green',
        'Blue',
        'Gold',
        'Cyan',
        'Orange',
        'DarkBlue',
        'LightGreen',
        'Magenta',
        'Brown',
    ];

    private const DEFAULT_ZOOM = 2;

    /** @var ChartService */
    private $chart_service;

    /**
     * PedigreeMapModule constructor.
     *
     * @param ChartService $chart_service
     */
    public function __construct(ChartService $chart_service)
    {
        $this->chart_service = $chart_service;
    }

    /**
     * Initialization.
     *
     * @return void
     */
    public function boot(): void
    {
        $router_container = app(RouterContainer::class);
        assert($router_container instanceof RouterContainer);

        $router_container->getMap()
            ->get(static::class, static::ROUTE_URL, $this)
            ->allows(RequestMethodInterface::METHOD_POST)
            ->tokens([
                'generations' => '\d+',
            ]);
    }

    /**
     * How should this module be identified in the control panel, etc.?
     *
     * @return string
     */
    public function title(): string
    {
        /* I18N: Name of a module */
        return I18N::translate('Pedigree map');
    }

    /**
     * A sentence describing what this module does.
     *
     * @return string
     */
    public function description(): string
    {
        /* I18N: Description of the “Pedigree map” module */
        return I18N::translate('Show the birthplace of ancestors on a map.');
    }

    /**
     * CSS class for the URL.
     *
     * @return string
     */
    public function chartMenuClass(): string
    {
        return 'menu-chart-pedigreemap';
    }

    /**
     * Return a menu item for this chart - for use in individual boxes.
     *
     * @param Individual $individual
     *
     * @return Menu|null
     */
    public function chartBoxMenu(Individual $individual): ?Menu
    {
        return $this->chartMenu($individual);
    }

    /**
     * The title for a specific instance of this chart.
     *
     * @param Individual $individual
     *
     * @return string
     */
    public function chartTitle(Individual $individual): string
    {
        /* I18N: %s is an individual’s name */
        return I18N::translate('Pedigree map of %s', $individual->fullName());
    }

    /**
     * The URL for a page showing chart options.
     *
     * @param Individual $individual
     * @param mixed[]    $parameters
     *
     * @return string
     */
    public function chartUrl(Individual $individual, array $parameters = []): string
    {
        return route(static::class, [
                'tree' => $individual->tree()->name(),
                'xref' => $individual->xref(),
            ] + $parameters + self::DEFAULT_PARAMETERS);
    }

    /**
     * @param ServerRequestInterface $request
     *
     * @return ResponseInterface
     */
    public function handle(ServerRequestInterface $request): ResponseInterface
    {
        $tree = $request->getAttribute('tree');
        assert($tree instanceof Tree);

        $xref = $request->getAttribute('xref');
        assert(is_string($xref));

        $individual  = Individual::getInstance($xref, $tree);
        $individual  = Auth::checkIndividualAccess($individual);

        $user        = $request->getAttribute('user');
        $generations = (int) $request->getAttribute('generations');
        Auth::checkComponentAccess($this, 'chart', $tree, $user);

        // Convert POST requests into GET requests for pretty URLs.
        if ($request->getMethod() === RequestMethodInterface::METHOD_POST) {
            $params = (array) $request->getParsedBody();

            return redirect(route(static::class, [
                'tree'        => $tree->name(),
                'xref'        => $params['xref'],
                'generations' => $params['generations'],
            ]));
        }

        $map = view('modules/pedigree-map/chart', [
            'data'     => $this->getMapData($request),
            'provider' => [
                'name'    => "OpenStreetMap.Mapnik",
                'options' => []
            ]
        ]);

        return $this->viewResponse('modules/pedigree-map/page', [
            'module'         => $this->name(),
            /* I18N: %s is an individual’s name */
            'title'          => I18N::translate('Pedigree map of %s', $individual->fullName()),
            'tree'           => $tree,
            'individual'     => $individual,
            'generations'    => $generations,
            'maxgenerations' => self::MAXIMUM_GENERATIONS,
            'map'            => $map,
        ]);
    }

    /**
     * @param ServerRequestInterface $request
     *
     * @return array $geojson
     *
     */
    private function getMapData(ServerRequestInterface $request): array
    {
        $tree = $request->getAttribute('tree');
        assert($tree instanceof Tree);

<<<<<<< HEAD
        $xref        = $request->getAttribute('xref');
        $individual  = Individual::getInstance($xref, $tree);
=======
>>>>>>> ab039d30
        $color_count = count(self::COLORS);

        $facts = $this->getPedigreeMapFacts($request, $this->chart_service);

        $geojson = [
              'type'     => 'FeatureCollection',
              'features' => [],
          ];

        $sosa_points = [];

        foreach ($facts as $sosa => $fact) {
            $location = new Location($fact->place()->gedcomName());

            // Use the co-ordinates from the fact (if they exist).
            $latitude  = $fact->latitude();
            $longitude = $fact->longitude();

            // Use the co-ordinates from the location otherwise.
            if ($latitude === 0.0 && $longitude === 0.0) {
                $latitude  = $location->latitude();
                $longitude = $location->longitude();
            }

            if ($latitude !== 0.0 || $longitude !== 0.0) {
                $polyline           = null;
                $sosa_points[$sosa] = [$latitude, $longitude];
                $sosa_child         = intdiv($sosa, 2);
                $color              = self::COLORS[$sosa_child % $color_count];

                if (array_key_exists($sosa_child, $sosa_points)) {
                    // Would like to use a GeometryCollection to hold LineStrings
                    // rather than generate polylines but the MarkerCluster library
                    // doesn't seem to like them
                    $polyline = [
                          'points'  => [
                              $sosa_points[$sosa_child],
                              [$latitude, $longitude],
                          ],
                          'options' => [
                              'color' => $color,
                          ],
                      ];
                }
                $geojson['features'][] = [
<<<<<<< HEAD
                      'type'       => 'Feature',
                      'id'         => $id,
                      'geometry'   => [
                          'type'        => 'Point',
                          'coordinates' => [$longitude, $latitude],
                      ],
                      'properties' => [
                          'polyline'  => $polyline,
                          'iconcolor' => $color,
                          'tooltip'   => strip_tags($fact->record()->fullName()) .  "\n"  . ucfirst($this->getSosaName($id)),
                          'summary'   => view('modules/pedigree-map/events', $this->summaryData($individual, $fact, $id)),
                          'zoom'      => $location->zoom() ?: self::MINZOOM,
                      ],
                  ];
=======
                    'type'       => 'Feature',
                    'id'         => $sosa,
                    'geometry'   => [
                        'type'        => 'Point',
                        'coordinates' => [$longitude, $latitude],
                    ],
                    'properties' => [
                        'polyline'  => $polyline,
                        'iconcolor' => $color,
                        'tooltip'   => strip_tags($fact->place()->fullName()),
                        'summary'   => view('modules/pedigree-map/events', [
                            'fact'         => $fact,
                            'relationship' => ucfirst($this->getSosaName($sosa)),
                            'sosa'         => $sosa,
                        ]),
                        'zoom'      => $location->zoom() ?: self::DEFAULT_ZOOM,
                    ],
                ];
>>>>>>> ab039d30
            }
        }

        return $geojson;
    }

    /**
     * @param ServerRequestInterface $request
     * @param ChartService           $chart_service
     *
     * @return array
     */
    private function getPedigreeMapFacts(ServerRequestInterface $request, ChartService $chart_service): array
    {
        $tree = $request->getAttribute('tree');
        assert($tree instanceof Tree);

        $generations = (int) $request->getAttribute('generations');
        $xref        = $request->getAttribute('xref');
        $individual  = Individual::getInstance($xref, $tree);
        $ancestors   = $chart_service->sosaStradonitzAncestors($individual, $generations);
        $facts       = [];
        foreach ($ancestors as $sosa => $person) {
            if ($person->canShow()) {
                $birth = $person->facts(Gedcom::BIRTH_EVENTS, true)
                    ->filter(static function (Fact $fact): bool {
                        return $fact->place()->gedcomName() !== '';
                    })
                    ->first();

                if ($birth instanceof Fact) {
                    $facts[$sosa] = $birth;
                }
            }
        }

        return $facts;
    }

    /**
     * builds and returns sosa relationship name in the active language
     *
     * @param int $sosa Sosa number
     *
     * @return string
     */
    private function getSosaName(int $sosa): string
    {
        $path = '';

        while ($sosa > 1) {
            if ($sosa % 2 === 1) {
                $path = 'mot' . $path;
            } else {
                $path = 'fat' . $path;
            }
            $sosa = intdiv($sosa, 2);
        }

        return Functions::getRelationshipNameFromPath($path);
    }
}<|MERGE_RESOLUTION|>--- conflicted
+++ resolved
@@ -250,11 +250,6 @@
         $tree = $request->getAttribute('tree');
         assert($tree instanceof Tree);
 
-<<<<<<< HEAD
-        $xref        = $request->getAttribute('xref');
-        $individual  = Individual::getInstance($xref, $tree);
-=======
->>>>>>> ab039d30
         $color_count = count(self::COLORS);
 
         $facts = $this->getPedigreeMapFacts($request, $this->chart_service);
@@ -300,22 +295,6 @@
                       ];
                 }
                 $geojson['features'][] = [
-<<<<<<< HEAD
-                      'type'       => 'Feature',
-                      'id'         => $id,
-                      'geometry'   => [
-                          'type'        => 'Point',
-                          'coordinates' => [$longitude, $latitude],
-                      ],
-                      'properties' => [
-                          'polyline'  => $polyline,
-                          'iconcolor' => $color,
-                          'tooltip'   => strip_tags($fact->record()->fullName()) .  "\n"  . ucfirst($this->getSosaName($id)),
-                          'summary'   => view('modules/pedigree-map/events', $this->summaryData($individual, $fact, $id)),
-                          'zoom'      => $location->zoom() ?: self::MINZOOM,
-                      ],
-                  ];
-=======
                     'type'       => 'Feature',
                     'id'         => $sosa,
                     'geometry'   => [
@@ -334,7 +313,6 @@
                         'zoom'      => $location->zoom() ?: self::DEFAULT_ZOOM,
                     ],
                 ];
->>>>>>> ab039d30
             }
         }
 
