<?php
/**
 * webtrees: online genealogy
 * Copyright (C) 2018 webtrees development team
 * This program is free software: you can redistribute it and/or modify
 * it under the terms of the GNU General Public License as published by
 * the Free Software Foundation, either version 3 of the License, or
 * (at your option) any later version.
 * This program is distributed in the hope that it will be useful,
 * but WITHOUT ANY WARRANTY; without even the implied warranty of
 * MERCHANTABILITY or FITNESS FOR A PARTICULAR PURPOSE. See the
 * GNU General Public License for more details.
 * You should have received a copy of the GNU General Public License
 * along with this program. If not, see <http://www.gnu.org/licenses/>.
 */
declare(strict_types=1);

namespace Fisharebest\Webtrees\Module;

use Fisharebest\Webtrees\Auth;
use Fisharebest\Webtrees\Functions\FunctionsDate;
use Fisharebest\Webtrees\I18N;
use Fisharebest\Webtrees\Stats;
use Fisharebest\Webtrees\Tree;
use Symfony\Component\HttpFoundation\Request;

/**
 * Class HtmlBlockModule
 */
class HtmlBlockModule extends AbstractModule implements ModuleBlockInterface
{
    /** {@inheritdoc} */
    public function getTitle(): string
    {
        /* I18N: Name of a module */
        return I18N::translate('HTML');
    }

    /** {@inheritdoc} */
    public function getDescription(): string
    {
        /* I18N: Description of the “HTML” module */
        return I18N::translate('Add your own text and graphics.');
    }

    /**
     * Generate the HTML content of this block.
     *
     * @param Tree     $tree
     * @param int      $block_id
     * @param bool     $template
     * @param string[] $cfg
     *
     * @return string
     */
    public function getBlock(Tree $tree, int $block_id, bool $template = true, array $cfg = []): string
    {
        global $ctype;

        $title          = $this->getBlockSetting($block_id, 'title', '');
        $content        = $this->getBlockSetting($block_id, 'html', '');
        $show_timestamp = $this->getBlockSetting($block_id, 'show_timestamp', '0');
        $languages      = $this->getBlockSetting($block_id, 'languages');

        // Only show this block for certain languages
        if ($languages && !in_array(WT_LOCALE, explode(',', $languages))) {
            return '';
        }

        $stats = new Stats($tree);

        /*
        * Retrieve text, process embedded variables
        */
        $title   = $stats->embedTags($title);
        $content = $stats->embedTags($content);

        if ($show_timestamp === '1') {
<<<<<<< HEAD
            $content .= '<br>' . FunctionsDate::formatTimestamp((int)$this->getBlockSetting($block_id, 'timestamp', (string) WT_TIMESTAMP) + WT_TIMESTAMP_OFFSET);
=======
            $content .= '<br>' . FunctionsDate::formatTimestamp((int) $this->getBlockSetting($block_id, 'timestamp', (string) WT_TIMESTAMP) + WT_TIMESTAMP_OFFSET);
>>>>>>> acf76a54
        }

        if ($template) {
            if ($ctype === 'gedcom' && Auth::isManager($tree)) {
                $config_url = route('tree-page-block-edit', [
                    'block_id' => $block_id,
                    'ged'      => $tree->getName(),
                ]);
            } elseif ($ctype === 'user' && Auth::check()) {
                $config_url = route('user-page-block-edit', [
                    'block_id' => $block_id,
                    'ged'      => $tree->getName(),
                ]);
            } else {
                $config_url = '';
            }

            return view('modules/block-template', [
                'block'      => str_replace('_', '-', $this->getName()),
                'id'         => $block_id,
                'config_url' => $config_url,
                'title'      => $title,
                'content'    => $content,
            ]);
        }

        return $content;
    }

    /** {@inheritdoc} */
    public function loadAjax(): bool
    {
        return false;
    }

    /** {@inheritdoc} */
    public function isUserBlock(): bool
    {
        return true;
    }

    /** {@inheritdoc} */
    public function isGedcomBlock(): bool
    {
        return true;
    }

    /**
     * Update the configuration for a block.
     *
     * @param Request $request
     * @param int     $block_id
     *
     * @return void
     */
    public function saveBlockConfiguration(Request $request, int $block_id)
    {
        $languages = (array) $request->get('lang');
        $this->setBlockSetting($block_id, 'title', $request->get('title', ''));
        $this->setBlockSetting($block_id, 'html', $request->get('html', ''));
        $this->setBlockSetting($block_id, 'show_timestamp', $request->get('show_timestamp', ''));
        $this->setBlockSetting($block_id, 'timestamp', $request->get('timestamp', ''));
        $this->setBlockSetting($block_id, 'languages', implode(',', $languages));
    }

    /**
     * An HTML form to edit block settings
     *
     * @param Tree $tree
     * @param int  $block_id
     *
     * @return void
     */
    public function editBlockConfiguration(Tree $tree, int $block_id)
    {
        $templates = [
            I18N::translate('Keyword examples')      => view('modules/html/template-keywords', []),
            I18N::translate('Narrative description') => view('modules/html/template-narrative', []),
            I18N::translate('Statistics')            => view('modules/html/template-statistics', []),
        ];

        $title          = $this->getBlockSetting($block_id, 'title', '');
        $html           = $this->getBlockSetting($block_id, 'html', '');
        $show_timestamp = $this->getBlockSetting($block_id, 'show_timestamp', '0');
        $languages      = explode(',', $this->getBlockSetting($block_id, 'languages'));
        $all_trees      = Tree::getNameList();

        echo view('modules/html/config', [
            'all_trees'      => $all_trees,
            'html'           => $html,
            'languages'      => $languages,
            'show_timestamp' => $show_timestamp,
            'templates'      => $templates,
            'title'          => $title,
        ]);
    }
}<|MERGE_RESOLUTION|>--- conflicted
+++ resolved
@@ -76,11 +76,7 @@
         $content = $stats->embedTags($content);
 
         if ($show_timestamp === '1') {
-<<<<<<< HEAD
-            $content .= '<br>' . FunctionsDate::formatTimestamp((int)$this->getBlockSetting($block_id, 'timestamp', (string) WT_TIMESTAMP) + WT_TIMESTAMP_OFFSET);
-=======
             $content .= '<br>' . FunctionsDate::formatTimestamp((int) $this->getBlockSetting($block_id, 'timestamp', (string) WT_TIMESTAMP) + WT_TIMESTAMP_OFFSET);
->>>>>>> acf76a54
         }
 
         if ($template) {
