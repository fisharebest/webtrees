--- conflicted
+++ resolved
@@ -1,12 +1,6 @@
-<<<<<<< HEAD
-cache
+cache/
 config.ini.php
 /language/
 /media/
 /*.ged
-/SyncToy*
-=======
-cache/
-config.ini.php
-media/
->>>>>>> badf3539
+/SyncToy*