<?php
// webtrees: Web based Family History software
// Copyright (C) 2015 webtrees development team.
//
// Derived from PhpGedView
// Copyright (C) 2010 John Finlay
//
// This program is free software; you can redistribute it and/or modify
// it under the terms of the GNU General Public License as published by
// the Free Software Foundation; either version 2 of the License, or
// (at your option) any later version.
//
// This program is distributed in the hope that it will be useful,
// but WITHOUT ANY WARRANTY; without even the implied warranty of
// MERCHANTABILITY or FITNESS FOR A PARTICULAR PURPOSE.  See the
// GNU General Public License for more details.
//
// You should have received a copy of the GNU General Public License
// along with this program; if not, write to the Free Software
// Foundation, Inc., 51 Franklin Street, Fifth Floor, Boston, MA 02110-1301 USA

use WT\Auth;
use WT\Theme;

/**
 * Class recent_changes_WT_Module
 */
class recent_changes_WT_Module extends WT_Module implements WT_Module_Block {
	const DEFAULT_DAYS = 7;
	const MAX_DAYS = 90;

	/** {@inheritdoc} */
	public function getTitle() {
		return /* I18N: Name of a module */ WT_I18N::translate('Recent changes');
	}

	/** {@inheritdoc} */
	public function getDescription() {
		return /* I18N: Description of the “Recent changes” module */ WT_I18N::translate('A list of records that have been updated recently.');
	}

	/** {@inheritdoc} */
	public function getBlock($block_id, $template = true, $cfg = null) {
		global $ctype;
		require_once WT_ROOT . 'includes/functions/functions_print_lists.php';

		$days       = get_block_setting($block_id, 'days', self::DEFAULT_DAYS);
		$infoStyle  = get_block_setting($block_id, 'infoStyle', 'table');
		$sortStyle  = get_block_setting($block_id, 'sortStyle', 'date_desc');
		$block      = get_block_setting($block_id, 'block', '1');
		$hide_empty = get_block_setting($block_id, 'hide_empty', '0');


		if ($cfg) {
			foreach (array('days', 'infoStyle', 'sortStyle', 'hide_empty', 'block') as $name) {
				if (array_key_exists($name, $cfg)) {
					$$name = $cfg[$name];
				}
			}
		}

		$found_facts = get_recent_changes(WT_CLIENT_JD - $days);

		if (!$found_facts && $hide_empty) {
			return '';
		}
		// Print block header
		$id    = $this->getName() . $block_id;
		$class = $this->getName() . '_block';
		if ($ctype === 'gedcom' && WT_USER_GEDCOM_ADMIN || $ctype === 'user' && Auth::check()) {
			$title = '<i class="icon-admin" title="' . WT_I18N::translate('Configure') . '" onclick="modalDialog(\'block_edit.php?block_id=' . $block_id . '\', \'' . $this->getTitle() . '\');"></i>';
		} else {
			$title = '';
		}
		$title .= /* I18N: title for list of recent changes */ WT_I18N::plural('Changes in the last %s day', 'Changes in the last %s days', $days, WT_I18N::number($days));

		$content = '';
		// Print block content
		if (count($found_facts) == 0) {
<<<<<<< HEAD
			$content .= WT_I18N::translate('There have been no changes within the last %s days.', WT_I18N::number($days));
=======
      $content .= WT_I18N::plural('There have been no changes within the last %s day.', 'There have been no changes within the last %s days.', $days, WT_I18N::number($days));
>>>>>>> 598c74cc
		} else {
			ob_start();
			switch ($infoStyle) {
			case 'list':
				$content .= print_changes_list($found_facts, $sortStyle);
				break;
			case 'table':
				// sortable table
				$content .= print_changes_table($found_facts, $sortStyle);
				break;
			}
			$content .= ob_get_clean();
		}

		if ($template) {
			if ($block) {
				$class .= ' small_inner_block';
			}
			return Theme::theme()->formatBlock($id, $title, $class, $content);
		} else {
			return $content;
		}
	}

	/** {@inheritdoc} */
	public function loadAjax() {
		return true;
	}

	/** {@inheritdoc} */
	public function isUserBlock() {
		return true;
	}

	/** {@inheritdoc} */
	public function isGedcomBlock() {
		return true;
	}

	/** {@inheritdoc} */
	public function configureBlock($block_id) {
		if (WT_Filter::postBool('save') && WT_Filter::checkCsrf()) {
			set_block_setting($block_id, 'days', WT_Filter::postInteger('days', 1, self::MAX_DAYS, self::DEFAULT_DAYS));
			set_block_setting($block_id, 'infoStyle', WT_Filter::post('infoStyle', 'list|table', 'table'));
			set_block_setting($block_id, 'sortStyle', WT_Filter::post('sortStyle', 'name|date_asc|date_desc', 'date_desc'));
			set_block_setting($block_id, 'hide_empty', WT_Filter::postBool('hide_empty'));
			set_block_setting($block_id, 'block', WT_Filter::postBool('block'));
		}

		require_once WT_ROOT . 'includes/functions/functions_edit.php';

		$days       = get_block_setting($block_id, 'days', self::DEFAULT_DAYS);
		$infoStyle  = get_block_setting($block_id, 'infoStyle', 'table');
		$sortStyle  = get_block_setting($block_id, 'sortStyle', 'date_desc');
		$block      = get_block_setting($block_id, 'block', '1');
		$hide_empty = get_block_setting($block_id, 'hide_empty', '0');

		echo '<tr><td class="descriptionbox wrap width33">';
		echo WT_I18N::translate('Number of days to show');
		echo '</td><td class="optionbox">';
		echo '<input type="text" name="days" size="2" value="', $days, '">';
		echo ' <em>', WT_I18N::plural('maximum %d day', 'maximum %d days', self::MAX_DAYS, self::MAX_DAYS), '</em>';
		echo '</td></tr>';

		echo '<tr><td class="descriptionbox wrap width33">';
		echo WT_I18N::translate('Presentation style');
		echo '</td><td class="optionbox">';
		echo select_edit_control('infoStyle', array('list' => WT_I18N::translate('list'), 'table' => WT_I18N::translate('table')), null, $infoStyle, '');
		echo '</td></tr>';

		echo '<tr><td class="descriptionbox wrap width33">';
		echo WT_I18N::translate('Sort order');
		echo '</td><td class="optionbox">';
		echo select_edit_control('sortStyle', array(
			'name'      => /* I18N: An option in a list-box */ WT_I18N::translate('sort by name'),
			'date_asc'  => /* I18N: An option in a list-box */ WT_I18N::translate('sort by date, oldest first'),
			'date_desc' => /* I18N: An option in a list-box */ WT_I18N::translate('sort by date, newest first')
		), null, $sortStyle, '');
		echo '</td></tr>';

		echo '<tr><td class="descriptionbox wrap width33">';
		echo /* I18N: label for a yes/no option */ WT_I18N::translate('Add a scrollbar when block contents grow');
		echo '</td><td class="optionbox">';
		echo edit_field_yes_no('block', $block);
		echo '</td></tr>';

		echo '<tr><td class="descriptionbox wrap width33">';
		echo WT_I18N::translate('Should this block be hidden when it is empty?');
		echo '</td><td class="optionbox">';
		echo edit_field_yes_no('hide_empty', $hide_empty);
		echo '</td></tr>';
		echo '<tr><td colspan="2" class="optionbox wrap">';
		echo '<span class="error">', WT_I18N::translate('If you hide an empty block, you will not be able to change its configuration until it becomes visible by no longer being empty.'), '</span>';
		echo '</td></tr>';
	}

}<|MERGE_RESOLUTION|>--- conflicted
+++ resolved
@@ -77,11 +77,7 @@
 		$content = '';
 		// Print block content
 		if (count($found_facts) == 0) {
-<<<<<<< HEAD
-			$content .= WT_I18N::translate('There have been no changes within the last %s days.', WT_I18N::number($days));
-=======
       $content .= WT_I18N::plural('There have been no changes within the last %s day.', 'There have been no changes within the last %s days.', $days, WT_I18N::number($days));
->>>>>>> 598c74cc
 		} else {
 			ob_start();
 			switch ($infoStyle) {
