--- conflicted
+++ resolved
@@ -1,128 +1,76 @@
-<<<<<<< HEAD
-<?php
-// Batch Update plugin for phpGedView - fix spacing in names, particularly that before/after the surname slashes
-//
-// webtrees: Web based Family History software
-// Copyright (C) 2014 Greg Roach
-//
-// This program is free software; you can redistribute it and/or modify
-// it under the terms of the GNU General Public License as published by
-// the Free Software Foundation; either version 2 of the License, or
-// (at your option) any later version.
-//
-// This program is distributed in the hope that it will be useful,
-// but WITHOUT ANY WARRANTY; without even the implied warranty of
-// MERCHANTABILITY or FITNESS FOR A PARTICULAR PURPOSE.  See the
-// GNU General Public License for more details.
-//
-// You should have received a copy of the GNU General Public License
-// along with this program; if not, write to the Free Software
-// Foundation, Inc., 51 Franklin Street, Fifth Floor, Boston, MA 02110-1301 USA
-
-class name_format_bu_plugin extends base_plugin {
-	static function getName() {
-		return WT_I18N::translate('Fix name slashes and spaces');
-	}
-
-	static function getDescription() {
-		return WT_I18N::translate('Correct NAME records of the form “John/DOE/” or “John /DOE”, as produced by older genealogy programs.');
-	}
-
-	static function doesRecordNeedUpdate($xref, $gedrec) {
-		return
-			preg_match('/^(?:1 NAME|2 (?:FONE|ROMN|_MARNM|_AKA|_HEB)) [^\/\n]*\/[^\/\n]*$/m', $gedrec) ||
-			preg_match('/^(?:1 NAME|2 (?:FONE|ROMN|_MARNM|_AKA|_HEB)) [^\/\n]*[^\/ ]\//m', $gedrec);
-	}
-
-	static function updateRecord($xref, $gedrec) {
-		return preg_replace(
-			array(
-				'/^((?:1 NAME|2 (?:FONE|ROMN|_MARNM|_AKA|_HEB)) [^\/\n]*\/[^\/\n]*)$/m',
-				'/^((?:1 NAME|2 (?:FONE|ROMN|_MARNM|_AKA|_HEB)) [^\/\n]*[^\/ ])(\/)/m'
-			),
-			array(
-				'$1/',
-				'$1 $2'
-			),
-			$gedrec
-		);
-	}
-}
-=======
-<?php
-// webtrees: Web based Family History software
-// Copyright (C) 2014 Greg Roach
-//
-// This program is free software; you can redistribute it and/or modify
-// it under the terms of the GNU General Public License as published by
-// the Free Software Foundation; either version 2 of the License, or
-// (at your option) any later version.
-//
-// This program is distributed in the hope that it will be useful,
-// but WITHOUT ANY WARRANTY; without even the implied warranty of
-// MERCHANTABILITY or FITNESS FOR A PARTICULAR PURPOSE.  See the
-// GNU General Public License for more details.
-//
-// You should have received a copy of the GNU General Public License
-// along with this program; if not, write to the Free Software
-// Foundation, Inc., 51 Franklin Street, Fifth Floor, Boston, MA 02110-1301 USA
-
-/**
- * Class name_format_bu_plugin Batch Update plugin: fix spacing in names, particularly that before/after the surname slashes
- */
-class name_format_bu_plugin extends base_plugin {
-	/**
-	 * User-friendly name for this plugin.
-	 *
-	 * @return string
-	 */
-	public function getName() {
-		return WT_I18N::translate('Fix name slashes and spaces');
-	}
-
-	/**
-	 * Description / help-text for this plugin.
-	 *
-	 * @return string
-	 */
-	public function getDescription() {
-		return WT_I18N::translate('Correct NAME records of the form “John/DOE/” or “John /DOE”, as produced by older genealogy programs.');
-	}
-
-	/**
-	 * Does this record need updating?
-	 *
-	 * @param string $xref
-	 * @param string $gedrec
-	 *
-	 * @return boolean
-	 */
-	public function doesRecordNeedUpdate($xref, $gedrec) {
-		return
-			preg_match('/^(?:1 NAME|2 (?:FONE|ROMN|_MARNM|_AKA|_HEB)) [^\/\n]*\/[^\/\n]*$/m', $gedrec) ||
-			preg_match('/^(?:1 NAME|2 (?:FONE|ROMN|_MARNM|_AKA|_HEB)) [^\/\n]*[^\/ ]\//m', $gedrec);
-	}
-
-	/**
-	 * Apply any updates to this record
-	 *
-	 * @param string $xref
-	 * @param string $gedrec
-	 *
-	 * @return string
-	 */
-	public function updateRecord($xref, $gedrec) {
-		return preg_replace(
-			array(
-				'/^((?:1 NAME|2 (?:FONE|ROMN|_MARNM|_AKA|_HEB)) [^\/\n]*\/[^\/\n]*)$/m',
-				'/^((?:1 NAME|2 (?:FONE|ROMN|_MARNM|_AKA|_HEB)) [^\/\n]*[^\/ ])(\/)/m',
-			),
-			array(
-				'$1/',
-				'$1 $2',
-			),
-			$gedrec
-		);
-	}
-}
->>>>>>> b4392198
+<?php
+// webtrees: Web based Family History software
+// Copyright (C) 2014 Greg Roach
+//
+// This program is free software; you can redistribute it and/or modify
+// it under the terms of the GNU General Public License as published by
+// the Free Software Foundation; either version 2 of the License, or
+// (at your option) any later version.
+//
+// This program is distributed in the hope that it will be useful,
+// but WITHOUT ANY WARRANTY; without even the implied warranty of
+// MERCHANTABILITY or FITNESS FOR A PARTICULAR PURPOSE.  See the
+// GNU General Public License for more details.
+//
+// You should have received a copy of the GNU General Public License
+// along with this program; if not, write to the Free Software
+// Foundation, Inc., 51 Franklin Street, Fifth Floor, Boston, MA 02110-1301 USA
+
+/**
+ * Class name_format_bu_plugin Batch Update plugin: fix spacing in names, particularly that before/after the surname slashes
+ */
+class name_format_bu_plugin extends base_plugin {
+	/**
+	 * User-friendly name for this plugin.
+	 *
+	 * @return string
+	 */
+	public function getName() {
+		return WT_I18N::translate('Fix name slashes and spaces');
+	}
+
+	/**
+	 * Description / help-text for this plugin.
+	 *
+	 * @return string
+	 */
+	public function getDescription() {
+		return WT_I18N::translate('Correct NAME records of the form “John/DOE/” or “John /DOE”, as produced by older genealogy programs.');
+	}
+
+	/**
+	 * Does this record need updating?
+	 *
+	 * @param string $xref
+	 * @param string $gedrec
+	 *
+	 * @return boolean
+	 */
+	public function doesRecordNeedUpdate($xref, $gedrec) {
+		return
+			preg_match('/^(?:1 NAME|2 (?:FONE|ROMN|_MARNM|_AKA|_HEB)) [^\/\n]*\/[^\/\n]*$/m', $gedrec) ||
+			preg_match('/^(?:1 NAME|2 (?:FONE|ROMN|_MARNM|_AKA|_HEB)) [^\/\n]*[^\/ ]\//m', $gedrec);
+	}
+
+	/**
+	 * Apply any updates to this record
+	 *
+	 * @param string $xref
+	 * @param string $gedrec
+	 *
+	 * @return string
+	 */
+	public function updateRecord($xref, $gedrec) {
+		return preg_replace(
+			array(
+				'/^((?:1 NAME|2 (?:FONE|ROMN|_MARNM|_AKA|_HEB)) [^\/\n]*\/[^\/\n]*)$/m',
+				'/^((?:1 NAME|2 (?:FONE|ROMN|_MARNM|_AKA|_HEB)) [^\/\n]*[^\/ ])(\/)/m',
+			),
+			array(
+				'$1/',
+				'$1 $2',
+			),
+			$gedrec
+		);
+	}
+}